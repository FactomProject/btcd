--- conflicted
+++ resolved
@@ -18,19 +18,11 @@
 	LockTime int64 // 5 bytes on the wire
 
 	//	FactoidOut []*TxFactoidOut
-<<<<<<< HEAD
-	TxOut []*TxOut
-	ECOut []*TxEntryCreditOut
-	TxIn  []*TxIn
-	//	RCDreveal []*RCDreveal
-	//	TxSig []*TxSig  // TODO: RE-ENABLE
-=======
 	TxOut     []*TxOut
 	ECOut     []*TxEntryCreditOut
 	TxIn      []*TxIn
 	RCDreveal []*RCDreveal
 //	TxSig     []*TxSig  // TODO: RE-ENABLE
->>>>>>> 67eee207
 }
 
 // type TxFactoidOut struct {
