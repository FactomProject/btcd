--- conflicted
+++ resolved
@@ -65,12 +65,14 @@
 */
 
 func readRCD(r io.Reader, pver uint32, rcd *RCDreveal) error {
+	util.Trace("NOT IMPLEMENTED !!!")
 
 	return nil
 }
 
 func writeRCD(w io.Writer, pver uint32, rcd *RCDreveal) error {
-	
+	util.Trace("NOT IMPLEMENTED !!!")
+
 	return nil
 }
 
@@ -125,11 +127,8 @@
 
 // readOutPoint reads the next sequence of bytes from r as an OutPoint.
 func readOutPoint(r io.Reader, pver uint32, op *OutPoint) error {
-<<<<<<< HEAD
-=======
 	util.Trace()
 
->>>>>>> 7527c812
 	_, err := io.ReadFull(r, op.Hash[:])
 	if err != nil {
 		return err
@@ -139,12 +138,7 @@
 
 	// varint on the wire, but easily fits into uint32
 	index, err := readVarInt(r, pver)
-<<<<<<< HEAD
 	
-=======
-	util.Trace(fmt.Sprintf("index=%X\n", index))
-
->>>>>>> 7527c812
 	// coinbase has math.MaxUint32, so that's ok
 	if inNout_cap < index && math.MaxUint32 != index {
 		return fmt.Errorf("OutPoint trouble, index too large: %d", index)
@@ -173,6 +167,7 @@
 
 // readTxIn reads the next sequence of bytes from r as a transaction input
 func readTxIn(r io.Reader, pver uint32, ti *TxIn) error {
+	util.Trace()
 	var op OutPoint
 
 	err := readOutPoint(r, pver, &op)
@@ -190,13 +185,10 @@
 
 	ti.sighash = uint8(buf[0])
 
-<<<<<<< HEAD
-=======
 	//	if !disableSpew {
 	fmt.Println("readTxIn():", spew.Sdump(ti))
 	//	}
 
->>>>>>> 7527c812
 	return nil
 }
 
@@ -215,13 +207,10 @@
 
 	copy(to.RCDHash[:], b)
 
-<<<<<<< HEAD
-=======
 	if !disableSpew {
 		fmt.Println("readTxOut():", spew.Sdump(to))
 	}
 
->>>>>>> 7527c812
 	return nil
 }
 
@@ -238,13 +227,10 @@
 
 	copy(eco.ECpubkey[:], b)
 
-<<<<<<< HEAD
-=======
 	if !disableSpew {
 		fmt.Println("readECOut():", spew.Sdump(eco))
 	}
 
->>>>>>> 7527c812
 	return nil
 }
 
@@ -253,10 +239,7 @@
 // See Deserialize for decoding transactions stored to disk, such as in a
 // database, as opposed to decoding transactions from the wire.
 func (msg *MsgTx) BtcDecode(r io.Reader, pver uint32) error {
-<<<<<<< HEAD
-=======
 	//	util.Trace()
->>>>>>> 7527c812
 
 	/*
 		if s, ok := r.(io.Seeker); ok {
@@ -283,13 +266,9 @@
 	}
 
 	msg.Version = uint8(buf[0])
-<<<<<<< HEAD
-
-=======
 	//	util.Trace(fmt.Sprintf("version=%d\n", msg.Version))
 
 	//	fmt.Printf("buf= %v (%d)\n", buf, msg.Version)
->>>>>>> 7527c812
 
 	if !factoid.FactoidTx_VersionCheck(msg.Version) {
 		return errors.New("fTx version check")
@@ -301,8 +280,12 @@
 		return err
 	}
 
+	fmt.Printf("buf5= %v\n", buf5)
+
 	full8slice := []byte{0, 0, 0}
 	full8slice = append(full8slice, buf5[:]...)
+
+	fmt.Printf("full8slice= %v\n", full8slice)
 
 	msg.LockTime = int64(binary.BigEndian.Uint64(full8slice))
 
@@ -315,6 +298,7 @@
 	if err != nil {
 		return err
 	}
+	util.Trace(fmt.Sprintf("outcount=%d\n", outcount))
 
 	// Prevent more input transactions than could possibly fit into a
 	// message.  It would be possible to cause memory exhaustion and panics
@@ -335,19 +319,13 @@
 		}
 		msg.TxOut[i] = &to
 	}
-<<<<<<< HEAD
-=======
 	//	util.Trace()
->>>>>>> 7527c812
 
 	eccount, err := readVarInt(r, pver)
 	if err != nil {
 		return err
 	}
-<<<<<<< HEAD
-=======
 	//	util.Trace(fmt.Sprintf("eccount=%d\n", eccount))
->>>>>>> 7527c812
 
 	// Prevent more input transactions than could possibly fit into a
 	// message.  It would be possible to cause memory exhaustion and panics
@@ -359,11 +337,8 @@
 		return messageError("MsgTx.BtcDecode maxecout", str)
 	}
 
-<<<<<<< HEAD
-=======
 	//	util.Trace()
 
->>>>>>> 7527c812
 	msg.ECOut = make([]*TxEntryCreditOut, eccount)
 	for i := uint64(0); i < eccount; i++ {
 		eco := TxEntryCreditOut{}
@@ -373,12 +348,10 @@
 		}
 		msg.ECOut[i] = &eco
 	}
-<<<<<<< HEAD
-=======
 	//	util.Trace()
->>>>>>> 7527c812
 
 	incount, err := readVarInt(r, pver)
+	util.Trace(fmt.Sprintf("incount=%d\n", incount))
 
 	msg.TxIn = make([]*TxIn, incount)
 	for i := uint64(0); i < incount; i++ {
@@ -389,21 +362,15 @@
 		}
 		msg.TxIn[i] = &ti
 	}
-<<<<<<< HEAD
-=======
 	//	util.Trace()
->>>>>>> 7527c812
 
 	/* LOOKS LIKE ERROR HERE
 	_, err = io.ReadFull(r, buf[:])
 	if err != nil {
 		return err
 	}
-<<<<<<< HEAD
-=======
 	//	util.Trace()
 	*/
->>>>>>> 7527c812
 
 	/* TODO: RE-ENABLE
 	rcdcount, err := readVarInt(r, pver)
@@ -414,10 +381,7 @@
 			inNout_cap)
 		return messageError("MsgTx.BtcDecode max rcd", str)
 	}
-<<<<<<< HEAD
-=======
 	//	util.Trace()
->>>>>>> 7527c812
 
 	msg.RCDreveal = make([]*RCDreveal, rcdcount)
 	for i := uint64(0); i < rcdcount; i++ {
@@ -428,10 +392,7 @@
 		}
 		msg.RCDreveal[i] = &rcd
 	}
-<<<<<<< HEAD
-=======
 	*/
->>>>>>> 7527c812
 
 	/* TODO:
 	RE - ENABLE
@@ -452,13 +413,10 @@
 	}
 	*/
 
-<<<<<<< HEAD
-=======
 	if !disableSpew {
 		fmt.Println("MsgTx= ", spew.Sdump(*msg))
 	}
 
->>>>>>> 7527c812
 	return nil
 }
 
@@ -625,7 +583,8 @@
 }
 
 func (rcd *RCDreveal) SerializeSize() int {
-	
+	util.Trace("NOT IMPLEMENTED !!!")
+
 	return 0
 }
 
@@ -645,6 +604,7 @@
 // SerializeSize returns the number of bytes it would take to serialize the
 // the transaction.
 func (msg *MsgTx) SerializeSize() int {
+	util.Trace()
 
 	n := 1 + // 1 byte version
 		5 // 5 bytes locktime
@@ -677,22 +637,19 @@
 
 	// FIXME
 	// TODO: count TxSig impact here
-	
+
+	util.Trace(fmt.Sprintf("n= %d\n", n))
+
 	return n
 }
 
 // TxSha generates the ShaHash name for the transaction.
 func (msg *MsgTx) TxSha() (ShaHash, error) {
-<<<<<<< HEAD
-	
-	fmt.Println("TxSha spew: ", spew.Sdump(*msg))
-=======
 	util.Trace()
 
 	if !disableSpew {
 		fmt.Println("TxSha spew: ", spew.Sdump(*msg))
 	}
->>>>>>> 7527c812
 
 	// Encode the transaction and calculate double sha256 on the result.
 	// Ignore the error returns since the only way the encode could fail
@@ -708,6 +665,8 @@
 	// Even though this function can't currently fail, it still returns
 	// a potential error to help future proof the API should a failure
 	// become possible.
+
+	util.Trace(sha.String())
 
 	return sha, nil
 }
