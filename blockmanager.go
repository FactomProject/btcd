// Copyright (c) 2013-2014 Conformal Systems LLC.
// Use of this source code is governed by an ISC
// license that can be found in the LICENSE file.

package btcd

import (
	"container/list"
	"errors"
	//	"fmt"
	"os"
	"path/filepath"
	"sync"
	"sync/atomic"
	"time"

	//	"github.com/FactomProject/btcd/blockchain"
	"github.com/FactomProject/btcd/chaincfg"
	"github.com/FactomProject/btcd/database"
	"github.com/FactomProject/btcd/wire"
	"github.com/FactomProject/btcutil"

	"github.com/FactomProject/FactomCode/common"
	"github.com/FactomProject/FactomCode/util"
)

var _ = util.Trace
const (
	chanBufferSize = 50

	// minInFlightBlocks is the minimum number of blocks that should be
	// in the request queue for headers-first mode before requesting
	// more.
	minInFlightBlocks = 10

	// blockDbNamePrefix is the prefix for the block database name.  The
	// database type is appended to this value to form the full block
	// database name.
	blockDbNamePrefix = "blocks"
)

// newPeerMsg signifies a newly connected peer to the block handler.
type newPeerMsg struct {
	peer *peer
}

// blockMsg packages a bitcoin block message and the peer it came from together
// so the block handler has access to that information.
type blockMsg struct {
	block *btcutil.Block
	peer  *peer
}

// invMsg packages a bitcoin inv message and the peer it came from together
// so the block handler has access to that information.
type invMsg struct {
	inv  *wire.MsgInv
	peer *peer
}

/*
// headersMsg packages a bitcoin headers message and the peer it came from
// together so the block handler has access to that information.
type headersMsg struct {
	headers *wire.MsgHeaders
	peer    *peer
}
*/

// donePeerMsg signifies a newly disconnected peer to the block handler.
type donePeerMsg struct {
	peer *peer
}

// txMsg packages a bitcoin tx message and the peer it came from together
// so the block handler has access to that information.
type txMsg struct {
	tx   *btcutil.Tx
	peer *peer
}

// getSyncPeerMsg is a message type to be sent across the message channel for
// retrieving the current sync peer.
type getSyncPeerMsg struct {
	reply chan *peer
}

// checkConnectBlockMsg is a message type to be sent across the message channel
// for requesting chain to check if a block connects to the end of the current
// main chain.
type checkConnectBlockMsg struct {
	block *btcutil.Block
	reply chan error
}

// calcNextReqDifficultyResponse is a response sent to the reply channel of a
// calcNextReqDifficultyMsg query.
type calcNextReqDifficultyResponse struct {
	difficulty uint32
	err        error
}

// calcNextReqDifficultyMsg is a message type to be sent across the message
// channel for requesting the required difficulty of the next block.
type calcNextReqDifficultyMsg struct {
	timestamp time.Time
	reply     chan calcNextReqDifficultyResponse
}

// processBlockResponse is a response sent to the reply channel of a
// processBlockMsg.
type processBlockResponse struct {
	isOrphan bool
	err      error
}

// processBlockMsg is a message type to be sent across the message channel
// for requested a block is processed.  Note this call differs from blockMsg
// above in that blockMsg is intended for blocks that came from peers and have
// extra handling whereas this message essentially is just a concurrent safe
// way to call ProcessBlock on the internal block chain instance.
type processBlockMsg struct {
	block *btcutil.Block
	//	flags blockchain.BehaviorFlags
	reply chan processBlockResponse
}

// isCurrentMsg is a message type to be sent across the message channel for
// requesting whether or not the block manager believes it is synced with
// the currently connected peers.
type isCurrentMsg struct {
	reply chan bool
}

// headerNode is used as a node in a list of headers that are linked together
// between checkpoints.
type headerNode struct {
	height int64
	sha    *wire.ShaHash
}

// chainState tracks the state of the best chain as blocks are inserted.  This
// is done because btcchain is currently not safe for concurrent access and the
// block manager is typically quite busy processing block and inventory.
// Therefore, requesting this information from chain through the block manager
// would not be anywhere near as efficient as simply updating it as each block
// is inserted and protecting it with a mutex.
type chainState struct {
	sync.Mutex
	newestHash   *wire.ShaHash
	newestHeight int64
}

// Best returns the block hash and height known for the tip of the best known
// chain.
//
// This function is safe for concurrent access.
func (c *chainState) Best() (*wire.ShaHash, int64) {
	c.Lock()
	defer c.Unlock()

	return c.newestHash, c.newestHeight
}

// blockManager provides a concurrency safe block manager for handling all
// incoming blocks.
type blockManager struct {
	server   *server
	started  int32
	shutdown int32
	//	blockChain        *blockchain.BlockChain
	requestedTxns     map[wire.ShaHash]struct{}
	requestedBlocks   map[wire.ShaHash]struct{}
	progressLogger    *blockProgressLogger
	receivedLogBlocks int64
	receivedLogTx     int64
	processingReqs    bool
	syncPeer          *peer
	msgChan           chan interface{}
	chainState        chainState
	wg                sync.WaitGroup
	quit              chan struct{}

	// The following fields are used for headers-first mode.
	headersFirstMode bool
	headerList       *list.List
	startHeader      *list.Element
	nextCheckpoint   *chaincfg.Checkpoint

	// Factom Addition
	dirChain *common.DChain
}

/*
// resetHeaderState sets the headers-first mode state to values appropriate for
// syncing from a new peer.
func (b *blockManager) resetHeaderState(newestHash *wire.ShaHash, newestHeight int64) {
	b.headersFirstMode = false
	b.headerList.Init()
	b.startHeader = nil

	// When there is a next checkpoint, add an entry for the latest known
	// block into the header pool.  This allows the next downloaded header
	// to prove it links to the chain properly.
	if b.nextCheckpoint != nil {
		node := headerNode{height: newestHeight, sha: newestHash}
		b.headerList.PushBack(&node)
	}
}
*/

// updateChainState updates the chain state associated with the block manager.
// This allows fast access to chain information since btcchain is currently not
// safe for concurrent access and the block manager is typically quite busy
// processing block and inventory.
func (b *blockManager) updateChainState(newestHash *wire.ShaHash, newestHeight int64) {
	b.chainState.Lock()
	defer b.chainState.Unlock()

	b.chainState.newestHash = newestHash
	b.chainState.newestHeight = newestHeight
}

/*
// findNextHeaderCheckpoint returns the next checkpoint after the passed height.
// It returns nil when there is not one either because the height is already
// later than the final checkpoint or some other reason such as disabled
// checkpoints.
func (b *blockManager) findNextHeaderCheckpoint(height int64) *chaincfg.Checkpoint {
	// There is no next checkpoint if checkpoints are disabled or there are
	// none for this current network.
	if cfg.DisableCheckpoints {
		return nil
	}
	checkpoints := b.server.chainParams.Checkpoints
	if len(checkpoints) == 0 {
		return nil
	}

	// There is no next checkpoint if the height is already after the final
	// checkpoint.
	finalCheckpoint := &checkpoints[len(checkpoints)-1]
	if height >= finalCheckpoint.Height {
		return nil
	}

	// Find the next checkpoint.
	nextCheckpoint := finalCheckpoint
	for i := len(checkpoints) - 2; i >= 0; i-- {
		if height >= checkpoints[i].Height {
			break
		}
		nextCheckpoint = &checkpoints[i]
	}
	return nextCheckpoint
}

// startSync will choose the best peer among the available candidate peers to
// download/sync the blockchain from.  When syncing is already running, it
// simply returns.  It also examines the candidates for any which are no longer
// candidates and removes them as needed.
func (b *blockManager) startSync(peers *list.List) {
	// Return now if we're already syncing.
	if b.syncPeer != nil {
		return
	}

	// Find the height of the current known best block.
	_, height, err := b.server.db.NewestSha()
	if err != nil {
		bmgrLog.Errorf("%v", err)
		return
	}

	var bestPeer *peer
	var enext *list.Element
	for e := peers.Front(); e != nil; e = enext {
		enext = e.Next()
		p := e.Value.(*peer)

		// Remove sync candidate peers that are no longer candidates due
		// to passing their latest known block.  NOTE: The < is
		// intentional as opposed to <=.  While techcnically the peer
		// doesn't have a later block when it's equal, it will likely
		// have one soon so it is a reasonable choice.  It also allows
		// the case where both are at 0 such as during regression test.
		if p.lastBlock < int32(height) {
			peers.Remove(e)
			continue
		}

		// TODO(davec): Use a better algorithm to choose the best peer.
		// For now, just pick the first available candidate.
		bestPeer = p
	}

	// Start syncing from the best peer if one was selected.
	if bestPeer != nil {
		locator, err := b.blockChain.LatestBlockLocator()
		if err != nil {
			bmgrLog.Errorf("Failed to get block locator for the "+
				"latest block: %v", err)
			return
		}

		bmgrLog.Infof("Syncing to block height %d from peer %v",
			bestPeer.lastBlock, bestPeer.addr)

		// When the current height is less than a known checkpoint we
		// can use block headers to learn about which blocks comprise
		// the chain up to the checkpoint and perform less validation
		// for them.  This is possible since each header contains the
		// hash of the previous header and a merkle root.  Therefore if
		// we validate all of the received headers link together
		// properly and the checkpoint hashes match, we can be sure the
		// hashes for the blocks in between are accurate.  Further, once
		// the full blocks are downloaded, the merkle root is computed
		// and compared against the value in the header which proves the
		// full block hasn't been tampered with.
		//
		// Once we have passed the final checkpoint, or checkpoints are
		// disabled, use standard inv messages learn about the blocks
		// and fully validate them.  Finally, regression test mode does
		// not support the headers-first approach so do normal block
		// downloads when in regression test mode.
		if b.nextCheckpoint != nil && height < b.nextCheckpoint.Height &&
			!cfg.RegressionTest && !cfg.DisableCheckpoints {

			bestPeer.PushGetHeadersMsg(locator, b.nextCheckpoint.Hash)
			b.headersFirstMode = true
			bmgrLog.Infof("Downloading headers for blocks %d to "+
				"%d from peer %s", height+1,
				b.nextCheckpoint.Height, bestPeer.addr)
		} else {
			bestPeer.PushGetBlocksMsg(locator, &zeroHash)
		}
		b.syncPeer = bestPeer
	} else {
		bmgrLog.Warnf("No sync peer candidates available")
	}
}

// isSyncCandidate returns whether or not the peer is a candidate to consider
// syncing from.
func (b *blockManager) isSyncCandidate(p *peer) bool {
	// Typically a peer is not a candidate for sync if it's not a full node,
	// however regression test is special in that the regression tool is
	// not a full node and still needs to be considered a sync candidate.
	if cfg.RegressionTest {
		// The peer is not a candidate if it's not coming from localhost
		// or the hostname can't be determined for some reason.
		host, _, err := net.SplitHostPort(p.addr)
		if err != nil {
			return false
		}

		if host != "127.0.0.1" && host != "localhost" {
			return false
		}
	} else {
		// The peer is not a candidate for sync if it's not a full node.
		if p.services&wire.SFNodeNetwork != wire.SFNodeNetwork {
			return false
		}
	}

	// Candidate if all checks passed.
	return true
}
*/

// handleNewPeerMsg deals with new peers that have signalled they may
// be considered as a sync peer (they have already successfully negotiated).  It
// also starts syncing if needed.  It is invoked from the syncHandler goroutine.
func (b *blockManager) handleNewPeerMsg(peers *list.List, p *peer) {
	// Ignore if in the process of shutting down.
	if atomic.LoadInt32(&b.shutdown) != 0 {
		return
	}

	bmgrLog.Infof("New valid peer %s (%s)", p, p.userAgent)

	/*
		// Ignore the peer if it's not a sync candidate.
		if !b.isSyncCandidate(p) {
			return
		}

		// Add the peer as a candidate to sync from.
		peers.PushBack(p)

		// Start syncing by choosing the best candidate if needed.
		b.startSync(peers)
	*/

	// Ignore the peer if it's not a sync candidate.
	if !b.isSyncCandidateFactom(p) {
		return
	}

	// Add the peer as a candidate to sync from.
	peers.PushBack(p)

	// Start syncing by choosing the best candidate if needed.
	b.startSyncFactom(peers)
}

/*
// handleDonePeerMsg deals with peers that have signalled they are done.  It
// removes the peer as a candidate for syncing and in the case where it was
// the current sync peer, attempts to select a new best peer to sync from.  It
// is invoked from the syncHandler goroutine.
func (b *blockManager) handleDonePeerMsg(peers *list.List, p *peer) {
	// Remove the peer from the list of candidate peers.
	for e := peers.Front(); e != nil; e = e.Next() {
		if e.Value == p {
			peers.Remove(e)
			break
		}
	}

	bmgrLog.Infof("Lost peer %s", p)

	// Remove requested transactions from the global map so that they will
	// be fetched from elsewhere next time we get an inv.
	for k := range p.requestedTxns {
		delete(b.requestedTxns, k)
	}

	// Remove requested blocks from the global map so that they will be
	// fetched from elsewhere next time we get an inv.
	// TODO(oga) we could possibly here check which peers have these blocks
	// and request them now to speed things up a little.
	for k := range p.requestedBlocks {
		delete(b.requestedBlocks, k)
	}

	// Attempt to find a new peer to sync from if the quitting peer is the
	// sync peer.  Also, reset the headers-first state if in headers-first
	// mode so
	if b.syncPeer != nil && b.syncPeer == p {
		b.syncPeer = nil
		if b.headersFirstMode {
			// This really shouldn't fail.  We have a fairly
			// unrecoverable database issue if it does.
			newestHash, height, err := b.server.db.NewestSha()
			if err != nil {
				bmgrLog.Warnf("Unable to obtain latest "+
					"block information from the database: "+
					"%v", err)
				return
			}
			b.resetHeaderState(newestHash, height)
		}
		b.startSync(peers)
	}
}
*/

// handleTxMsg handles transaction messages from all peers.
func (b *blockManager) handleTxMsg(tmsg *txMsg) {
<<<<<<< HEAD
	// NOTE:  BitcoinJ, and possibly other wallets, don't follow the spec of
	// sending an inventory message and allowing the remote peer to decide
	// whether or not they want to request the transaction via a getdata
	// message.  Unfortuantely the reference implementation permits
	// unrequested data, so it has allowed wallets that don't follow the
	// spec to proliferate.  While this is not ideal, there is no check here
	// to disconnect peers for sending unsolicited transactions to provide
	// interoperability.

	// Process the transaction to include validation, insertion in the
	// memory pool, orphan handling, etc.
	err := tmsg.peer.server.txMemPool.ProcessTransaction(tmsg.tx, true, true)

	// Remove transaction from request maps. Either the mempool/chain
	// already knows about it and as such we shouldn't have any more
	// instances of trying to fetch it, or we failed to insert and thus
	// we'll retry next time we get an inv.
	txHash := tmsg.tx.Sha()
	delete(tmsg.peer.requestedTxns, *txHash)
	delete(b.requestedTxns, *txHash)
=======
	util.Trace("NOT IMPLEMENTED -- NEEDED???")
	panic(11112)
>>>>>>> 7527c812

	/*
		// NOTE:  BitcoinJ, and possibly other wallets, don't follow the spec of
		// sending an inventory message and allowing the remote peer to decide
		// whether or not they want to request the transaction via a getdata
		// message.  Unfortuantely the reference implementation permits
		// unrequested data, so it has allowed wallets that don't follow the
		// spec to proliferate.  While this is not ideal, there is no check here
		// to disconnect peers for sending unsolicited transactions to provide
		// interoperability.

		// Process the transaction to include validation, insertion in the
		// memory pool, orphan handling, etc.
		err := tmsg.peer.server.txMemPool.ProcessTransaction(tmsg.tx, true, true)

		// Remove transaction from request maps. Either the mempool/chain
		// already knows about it and as such we shouldn't have any more
		// instances of trying to fetch it, or we failed to insert and thus
		// we'll retry next time we get an inv.
		txHash := tmsg.tx.Sha()
		delete(tmsg.peer.requestedTxns, *txHash)
		delete(b.requestedTxns, *txHash)

		if err != nil {
			// When the error is a rule error, it means the transaction was
			// simply rejected as opposed to something actually going wrong,
			// so log it as such.  Otherwise, something really did go wrong,
			// so log it as an actual error.
			if _, ok := err.(RuleError); ok {
				bmgrLog.Debugf("Rejected transaction %v from %s: %v",
					txHash, tmsg.peer, err)
			} else {
				bmgrLog.Errorf("Failed to process transaction %v: %v",
					txHash, err)
			}

			// Convert the error into an appropriate reject message and
			// send it.
			code, reason := errToRejectErr(err)
			tmsg.peer.PushRejectMsg(wire.CmdBlock, code, reason, txHash,
				false)
			return
		}
	*/
}

// current returns true if we believe we are synced with our peers, false if we
// still have blocks to check
func (b *blockManager) current() bool {
	/*
		if !b.blockChain.IsCurrent(b.server.timeSource) {
			return false
		}

		// if blockChain thinks we are current and we have no syncPeer it
		// is probably right.
		if b.syncPeer == nil {
			return true
		}

		_, height, err := b.server.db.NewestSha()
		// No matter what chain thinks, if we are below the block we are
		// syncing to we are not current.
		// TODO(oga) we can get chain to return the height of each block when we
		// parse an orphan, which would allow us to update the height of peers
		// from what it was at initial handshake.
		if err != nil || height < int64(b.syncPeer.lastBlock) {
			return false
		}
	*/
	return true
}

// handleBlockMsg handles block messages from all peers.
func (b *blockManager) handleBlockMsg(bmsg *blockMsg) {
<<<<<<< HEAD
	// If we didn't ask for this block then the peer is misbehaving.
	blockSha, _ := bmsg.block.Sha()
	if _, ok := bmsg.peer.requestedBlocks[*blockSha]; !ok {
		// The regression test intentionally sends some blocks twice
		// to test duplicate block insertion fails.  Don't disconnect
		// the peer or ignore the block when we're in regression test
		// mode in this case so the chain code is actually fed the
		// duplicate blocks.
		if !cfg.RegressionTest {
			bmgrLog.Warnf("Got unrequested block %v from %s -- "+
				"disconnecting", blockSha, bmsg.peer.addr)
			bmsg.peer.Disconnect()
			return
		}
	}
=======
	util.Trace("NOT IMPLEMENTED")
	panic(11113)
>>>>>>> 7527c812

	/*
		// If we didn't ask for this block then the peer is misbehaving.
		blockSha, _ := bmsg.block.Sha()
		if _, ok := bmsg.peer.requestedBlocks[*blockSha]; !ok {
			// The regression test intentionally sends some blocks twice
			// to test duplicate block insertion fails.  Don't disconnect
			// the peer or ignore the block when we're in regression test
			// mode in this case so the chain code is actually fed the
			// duplicate blocks.
			if !cfg.RegressionTest {
				bmgrLog.Warnf("Got unrequested block %v from %s -- "+
					"disconnecting", blockSha, bmsg.peer.addr)
				bmsg.peer.Disconnect()
				return
			}
		}

			// When in headers-first mode, if the block matches the hash of the
			// first header in the list of headers that are being fetched, it's
			// eligible for less validation since the headers have already been
			// verified to link together and are valid up to the next checkpoint.
			// Also, remove the list entry for all blocks except the checkpoint
			// since it is needed to verify the next round of headers links
			// properly.
			isCheckpointBlock := false
			if b.headersFirstMode {
				firstNodeEl := b.headerList.Front()
				if firstNodeEl != nil {
					firstNode := firstNodeEl.Value.(*headerNode)
					if blockSha.IsEqual(firstNode.sha) {
						behaviorFlags |= blockchain.BFFastAdd
						if firstNode.sha.IsEqual(b.nextCheckpoint.Hash) {
							isCheckpointBlock = true
						} else {
							b.headerList.Remove(firstNodeEl)
						}
					}
				}
			}
		//	behaviorFlags := blockchain.BFNone

		// Remove block from request maps. Either chain will know about it and
		// so we shouldn't have any more instances of trying to fetch it, or we
		// will fail the insert and thus we'll retry next time we get an inv.
		delete(bmsg.peer.requestedBlocks, *blockSha)
		delete(b.requestedBlocks, *blockSha)

<<<<<<< HEAD
	// Process the block to include validation, best chain selection, orphan
	// handling, etc.
	isOrphan, err := b.blockChain.BC_ProcessBlock(bmsg.block,
		b.server.timeSource, behaviorFlags)

	if err != nil {
		// When the error is a rule error, it means the block was simply
		// rejected as opposed to something actually going wrong, so log
		// it as such.  Otherwise, something really did go wrong, so log
		// it as an actual error.
		if _, ok := err.(blockchain.RuleError); ok {
			bmgrLog.Infof("Rejected block %v from %s: %v", blockSha,
				bmsg.peer, err)
		} else {
			bmgrLog.Errorf("Failed to process block %v: %v",
				blockSha, err)
		}
=======
		util.Trace("just before BC_ProcessBlock")

		// Process the block to include validation, best chain selection, orphan
		// handling, etc.
		isOrphan, err := b.blockChain.BC_ProcessBlock(bmsg.block,
			b.server.timeSource, behaviorFlags)

		util.Trace("BC_ProcessBlock error checking")
		if err != nil {
			// When the error is a rule error, it means the block was simply
			// rejected as opposed to something actually going wrong, so log
			// it as such.  Otherwise, something really did go wrong, so log
			// it as an actual error.
			if _, ok := err.(blockchain.RuleError); ok {
				bmgrLog.Infof("Rejected block %v from %s: %v", blockSha,
					bmsg.peer, err)
			} else {
				bmgrLog.Errorf("Failed to process block %v: %v",
					blockSha, err)
			}
>>>>>>> 7527c812

			// Convert the error into an appropriate reject message and
			// send it.
			code, reason := errToRejectErr(err)
			bmsg.peer.PushRejectMsg(wire.CmdBlock, code, reason,
				blockSha, false)
			return
		}

<<<<<<< HEAD
	// Request the parents for the orphan block from the peer that sent it.
	if isOrphan {
		orphanRoot := b.blockChain.GetOrphanRoot(blockSha)
		locator, err := b.blockChain.LatestBlockLocator()
		if err != nil {
			bmgrLog.Warnf("Failed to get block locator for the "+
				"latest block: %v", err)
=======
		util.Trace("just before block orphan checking")

		// Request the parents for the orphan block from the peer that sent it.
		if isOrphan {
			orphanRoot := b.blockChain.GetOrphanRoot(blockSha)
			locator, err := b.blockChain.LatestBlockLocator()
			if err != nil {
				bmgrLog.Warnf("Failed to get block locator for the "+
					"latest block: %v", err)
			} else {
				bmsg.peer.PushGetBlocksMsg(locator, orphanRoot)
			}
>>>>>>> 7527c812
		} else {
			// When the block is not an orphan, log information about it and
			// update the chain state.

<<<<<<< HEAD
		b.progressLogger.LogBlockHeight(bmsg.block)
=======
			util.Trace()

			b.progressLogger.LogBlockHeight(bmsg.block)
>>>>>>> 7527c812

				// Query the db for the latest best block since the block
				// that was processed could be on a side chain or have caused
				// a reorg.
				newestSha, newestHeight, _ := b.server.db.NewestSha()
				b.updateChainState(newestSha, newestHeight)

			// Allow any clients performing long polling via the
			// getblocktemplate RPC to be notified when the new block causes
			// their old block template to become stale.
				rpcServer := b.server.rpcServer
				if rpcServer != nil {
					rpcServer.gbtWorkState.NotifyBlockConnected(blockSha)
				}
		}

		// Sync the db to disk.
		//	b.server.db.Sync()

			// Nothing more to do if we aren't in headers-first mode.
			if !b.headersFirstMode {
				return
			}

			// This is headers-first mode, so if the block is not a checkpoint
			// request more blocks using the header list when the request queue is
			// getting short.
			if !isCheckpointBlock {
				if b.startHeader != nil &&
					len(bmsg.peer.requestedBlocks) < minInFlightBlocks {
					b.fetchHeaderBlocks()
				}
				return
			}

			// This is headers-first mode and the block is a checkpoint.  When
			// there is a next checkpoint, get the next round of headers by asking
			// for headers starting from the block after this one up to the next
			// checkpoint.
			prevHeight := b.nextCheckpoint.Height
			prevHash := b.nextCheckpoint.Hash
			b.nextCheckpoint = b.findNextHeaderCheckpoint(prevHeight)
			if b.nextCheckpoint != nil {
				locator := blockchain.BlockLocator([]*wire.ShaHash{prevHash})
				err := bmsg.peer.PushGetHeadersMsg(locator, b.nextCheckpoint.Hash)
				if err != nil {
					bmgrLog.Warnf("Failed to send getheaders message to "+
						"peer %s: %v", bmsg.peer.addr, err)
					return
				}
				bmgrLog.Infof("Downloading headers for blocks %d to %d from "+
					"peer %s", prevHeight+1, b.nextCheckpoint.Height,
					b.syncPeer.addr)
				return
			}

			// This is headers-first mode, the block is a checkpoint, and there are
			// no more checkpoints, so switch to normal mode by requesting blocks
			// from the block after this one up to the end of the chain (zero hash).
			b.headersFirstMode = false
			b.headerList.Init()
			bmgrLog.Infof("Reached the final checkpoint -- switching to normal mode")
			locator := blockchain.BlockLocator([]*wire.ShaHash{blockSha})
			err = bmsg.peer.PushGetBlocksMsg(locator, &zeroHash)
			if err != nil {
				bmgrLog.Warnf("Failed to send getblocks message to peer %s: %v",
					bmsg.peer.addr, err)
				return
			}
	*/
}

/*
// fetchHeaderBlocks creates and sends a request to the syncPeer for the next
// list of blocks to be downloaded based on the current list of headers.
func (b *blockManager) fetchHeaderBlocks() {
	// Nothing to do if there is no start header.
	if b.startHeader == nil {
		bmgrLog.Warnf("fetchHeaderBlocks called with no start header")
		return
	}

	// Build up a getdata request for the list of blocks the headers
	// describe.  The size hint will be limited to wire.MaxInvPerMsg by
	// the function, so no need to double check it here.
	gdmsg := wire.NewMsgGetDataSizeHint(uint(b.headerList.Len()))
	numRequested := 0
	for e := b.startHeader; e != nil; e = e.Next() {
		node, ok := e.Value.(*headerNode)
		if !ok {
			bmgrLog.Warn("Header list node type is not a headerNode")
			continue
		}

		iv := wire.NewInvVect(wire.InvTypeBlock, node.sha)
		haveInv, err := b.haveInventory(iv)
		if err != nil {
			bmgrLog.Warnf("Unexpected failure when checking for "+
				"existing inventory during header block "+
				"fetch: %v", err)
		}
		if !haveInv {
			b.requestedBlocks[*node.sha] = struct{}{}
			b.syncPeer.requestedBlocks[*node.sha] = struct{}{}
			gdmsg.AddInvVect(iv)
			numRequested++
		}
		b.startHeader = e.Next()
		if numRequested >= wire.MaxInvPerMsg {
			break
		}
	}
	if len(gdmsg.InvList) > 0 {
		b.syncPeer.QueueMessage(gdmsg, nil)
	}
}

// handleHeadersMsghandles headers messages from all peers.
func (b *blockManager) handleHeadersMsg(hmsg *headersMsg) {
	// The remote peer is misbehaving if we didn't request headers.
	msg := hmsg.headers
	numHeaders := len(msg.Headers)
	if !b.headersFirstMode {
		bmgrLog.Warnf("Got %d unrequested headers from %s -- "+
			"disconnecting", numHeaders, hmsg.peer.addr)
		hmsg.peer.Disconnect()
		return
	}

	// Nothing to do for an empty headers message.
	if numHeaders == 0 {
		return
	}

	// Process all of the received headers ensuring each one connects to the
	// previous and that checkpoints match.
	receivedCheckpoint := false
	var finalHash *wire.ShaHash
	for _, blockHeader := range msg.Headers {
		blockHash, err := blockHeader.BlockSha()
		if err != nil {
			bmgrLog.Warnf("Failed to compute hash of header "+
				"received from peer %s -- disconnecting",
				hmsg.peer.addr)
			hmsg.peer.Disconnect()
			return
		}
		finalHash = &blockHash

		// Ensure there is a previous header to compare against.
		prevNodeEl := b.headerList.Back()
		if prevNodeEl == nil {
			bmgrLog.Warnf("Header list does not contain a previous" +
				"element as expected -- disconnecting peer")
			hmsg.peer.Disconnect()
			return
		}

		// Ensure the header properly connects to the previous one and
		// add it to the list of headers.
		node := headerNode{sha: &blockHash}
		prevNode := prevNodeEl.Value.(*headerNode)
		if prevNode.sha.IsEqual(&blockHeader.PrevBlock) {
			node.height = prevNode.height + 1
			e := b.headerList.PushBack(&node)
			if b.startHeader == nil {
				b.startHeader = e
			}
		} else {
			bmgrLog.Warnf("Received block header that does not "+
				"properly connect to the chain from peer %s "+
				"-- disconnecting", hmsg.peer.addr)
			hmsg.peer.Disconnect()
			return
		}

		// Verify the header at the next checkpoint height matches.
		if node.height == b.nextCheckpoint.Height {
			if node.sha.IsEqual(b.nextCheckpoint.Hash) {
				receivedCheckpoint = true
				bmgrLog.Infof("Verified downloaded block "+
					"header against checkpoint at height "+
					"%d/hash %s", node.height, node.sha)
			} else {
				bmgrLog.Warnf("Block header at height %d/hash "+
					"%s from peer %s does NOT match "+
					"expected checkpoint hash of %s -- "+
					"disconnecting", node.height,
					node.sha, hmsg.peer.addr,
					b.nextCheckpoint.Hash)
				hmsg.peer.Disconnect()
				return
			}
			break
		}
	}

	// When this header is a checkpoint, switch to fetching the blocks for
	// all of the headers since the last checkpoint.
	if receivedCheckpoint {
		// Since the first entry of the list is always the final block
		// that is already in the database and is only used to ensure
		// the next header links properly, it must be removed before
		// fetching the blocks.
		b.headerList.Remove(b.headerList.Front())
		bmgrLog.Infof("Received %v block headers: Fetching blocks",
			b.headerList.Len())
		b.progressLogger.SetLastLogTime(time.Now())
		b.fetchHeaderBlocks()
		return
	}

	// This header is not a checkpoint, so request the next batch of
	// headers starting from the latest known header and ending with the
	// next checkpoint.
	locator := blockchain.BlockLocator([]*wire.ShaHash{finalHash})
	err := hmsg.peer.PushGetHeadersMsg(locator, b.nextCheckpoint.Hash)
	if err != nil {
		bmgrLog.Warnf("Failed to send getheaders message to "+
			"peer %s: %v", hmsg.peer.addr, err)
		return
	}
}
*/

// haveInventory returns whether or not the inventory represented by the passed
// inventory vector is known.  This includes checking all of the various places
// inventory can be when it is in different states such as blocks that are part
// of the main chain, on a side chain, in the orphan pool, and transactions that
// are in the memory pool (either the main pool or orphan pool).
func (b *blockManager) haveInventory(invVect *wire.InvVect) (bool, error) {
	switch invVect.Type {
	case wire.InvTypeBlock:
<<<<<<< HEAD
=======
		util.Trace("NOT IMPLEMENTED probably not NEEDED")
		panic(errors.New("probably not needed: Factoid1"))
>>>>>>> 7527c812
		// Ask chain if the block is known to it in any form (main
		// chain, side chain, or orphan).
		//		return b.blockChain.HaveBlock(&invVect.Hash)

	case wire.InvTypeTx:
		util.Trace("NOT IMPLEMENTED NEEDED: factoid1")
		panic(errors.New("needed Factoid1"))

		/*
			// Ask the transaction memory pool if the transaction is known
			// to it in any form (main pool or orphan).
			if b.server.txMemPool.HaveTransaction(&invVect.Hash) {
				return true, nil
			}

			// Check if the transaction exists from the point of view of the
			// end of the main chain.
			return b.server.db.ExistsTxSha(&invVect.Hash)
		*/

	case wire.InvTypeFactomDirBlock:
		// Ask chain if the block is known to it in any form (main
		// chain, side chain, or orphan).
		return HaveBlockInDChain(b.dirChain, &invVect.Hash)
	}
	// The requested inventory is is an unsupported type, so just claim
	// it is known to avoid requesting it.
	return true, nil
}

// handleInvMsg handles inv messages from all peers.
// We examine the inventory advertised by the remote peer and act accordingly.
func (b *blockManager) handleInvMsg(imsg *invMsg) {
	/*
		// Ignore invs from peers that aren't the sync if we are not current.
		// Helps prevent fetching a mass of orphans.

		// Note: For factom related invMsg, we should bypass b.current()
		if imsg.peer != b.syncPeer && !b.current() {
			return
		}
	*/

	// Attempt to find the final block in the inventory list.  There may
	// not be one.
	//		lastBlock := -1
	invVects := imsg.inv.InvList
	for i := len(invVects) - 1; i >= 0; i-- {
		if invVects[i].Type == wire.InvTypeBlock {
			//				lastBlock = i
			break
		}
	}

	// Request the advertised inventory if we don't already have it.  Also,
	// request parent blocks of orphans if we receive one we already have.
	// Finally, attempt to detect potential stalls due to long side chains
	// we already have and request more blocks to prevent them.
	//	chain := b.blockChain
	for _, iv := range invVects {
		// Ignore unsupported inventory types.
		if iv.Type != wire.InvTypeBlock && iv.Type != wire.InvTypeTx && iv.Type != wire.InvTypeFactomDirBlock {
			continue
		}

		// Add the inventory to the cache of known inventory
		// for the peer.
		imsg.peer.AddKnownInventory(iv)

		// Ignore inventory when we're in headers-first mode.
		if b.headersFirstMode {
			continue
		}

		// Request the inventory if we don't already have it.
		haveInv, err := b.haveInventory(iv)
		if err != nil {
			bmgrLog.Warnf("Unexpected failure when checking for "+
				"existing inventory during inv message "+
				"processing: %v", err)
			continue
		}
		if !haveInv {
			// Add it to the request queue.
			imsg.peer.requestQueue = append(imsg.peer.requestQueue, iv)
			continue
		}

		if iv.Type == wire.InvTypeBlock {
			// The block is an orphan block that we already have.
			// When the existing orphan was processed, it requested
			// the missing parent blocks.  When this scenario
			// happens, it means there were more blocks missing
			// than are allowed into a single inventory message.  As
			// a result, once this peer requested the final
			// advertised block, the remote peer noticed and is now
			// resending the orphan block as an available block
			// to signal there are more missing blocks that need to
			// be requested.
			/*
				if chain.IsKnownOrphan(&iv.Hash) {
					// Request blocks starting at the latest known
					// up to the root of the orphan that just came
					// in.
					orphanRoot := chain.GetOrphanRoot(&iv.Hash)
					locator, err := chain.LatestBlockLocator()
					if err != nil {
						bmgrLog.Errorf("PEER: Failed to get block "+
							"locator for the latest block: "+
							"%v", err)
						continue
					}
					imsg.peer.PushGetBlocksMsg(locator, orphanRoot)
					continue
				}

				// We already have the final block advertised by this
				// inventory message, so force a request for more.  This
				// should only happen if we're on a really long side
				// chain.
				if i == lastBlock {
					// Request blocks after this one up to the
					// final one the remote peer knows about (zero
					// stop hash).
					locator := chain.BlockLocatorFromHash(&iv.Hash)
					imsg.peer.PushGetBlocksMsg(locator, &zeroHash)
				}
			*/
		}
	}

	// Request as much as possible at once.  Anything that won't fit into
	// the request will be requested on the next inv message.
	numRequested := 0
	gdmsg := wire.NewMsgGetData()
	requestQueue := imsg.peer.requestQueue
	for len(requestQueue) != 0 {
		iv := requestQueue[0]
		requestQueue[0] = nil
		requestQueue = requestQueue[1:]

		switch iv.Type {
		case wire.InvTypeBlock:
			// Request the block if there is not already a pending
			// request.
			if _, exists := b.requestedBlocks[iv.Hash]; !exists {
				b.requestedBlocks[iv.Hash] = struct{}{}
				imsg.peer.requestedBlocks[iv.Hash] = struct{}{}
				gdmsg.AddInvVect(iv)
				numRequested++
			}

		case wire.InvTypeTx:
			// Request the transaction if there is not already a
			// pending request.
			if _, exists := b.requestedTxns[iv.Hash]; !exists {
				b.requestedTxns[iv.Hash] = struct{}{}
				imsg.peer.requestedTxns[iv.Hash] = struct{}{}
				gdmsg.AddInvVect(iv)
				numRequested++
			}

		case wire.InvTypeFactomDirBlock:
			// Request the factom dir block if there is not already a pending
			// request.
			if _, exists := b.requestedBlocks[iv.Hash]; !exists {
				b.requestedBlocks[iv.Hash] = struct{}{}
				imsg.peer.requestedBlocks[iv.Hash] = struct{}{}
				gdmsg.AddInvVect(iv)
				numRequested++
			}
		}

		if numRequested >= wire.MaxInvPerMsg {
			break
		}
	}
	imsg.peer.requestQueue = requestQueue
	if len(gdmsg.InvList) > 0 {
		imsg.peer.QueueMessage(gdmsg, nil)
	}
}

// blockHandler is the main handler for the block manager.  It must be run
// as a goroutine.  It processes block and inv messages in a separate goroutine
// from the peer handlers so the block (MsgBlock) messages are handled by a
// single thread without needing to lock memory data structures.  This is
// important because the block manager controls which blocks are needed and how
// the fetching should proceed.
func (b *blockManager) blockHandler() {
	candidatePeers := list.New()
out:
	for {
		select {
		case m := <-b.msgChan:
			switch msg := m.(type) {
			case *newPeerMsg:
				b.handleNewPeerMsg(candidatePeers, msg.peer)

			case *txMsg:
				b.handleTxMsg(msg)
				msg.peer.txProcessed <- struct{}{}

			case *blockMsg:
				b.handleBlockMsg(msg)
				msg.peer.blockProcessed <- struct{}{}

			case *invMsg:
				b.handleInvMsg(msg)

				/*
					case *headersMsg:
						b.handleHeadersMsg(msg)

					case *donePeerMsg:
						b.handleDonePeerMsg(candidatePeers, msg.peer)
				*/

			case getSyncPeerMsg:
				msg.reply <- b.syncPeer

				/*
					case checkConnectBlockMsg:
						err := b.blockChain.CheckConnectBlock(msg.block)
						msg.reply <- err

							case calcNextReqDifficultyMsg:
								difficulty, err :=
									b.blockChain.CalcNextRequiredDifficulty(
										msg.timestamp)
								msg.reply <- calcNextReqDifficultyResponse{
									difficulty: difficulty,
									err:        err,
								}
				*/

			case processBlockMsg:
<<<<<<< HEAD
				isOrphan, err := b.blockChain.BC_ProcessBlock(
					msg.block, b.server.timeSource,
					msg.flags)
				if err != nil {
					msg.reply <- processBlockResponse{
						isOrphan: false,
						err:      err,
=======
				util.Trace("???")
				panic(errors.New("probably not needed: Factoid1"))
				/*
					isOrphan, err := b.blockChain.BC_ProcessBlock(
						msg.block, b.server.timeSource,
						msg.flags)
					if err != nil {
						msg.reply <- processBlockResponse{
							isOrphan: false,
							err:      err,
						}
>>>>>>> 7527c812
					}
				*/

				// Query the db for the latest best block since
				// the block that was processed could be on a
				// side chain or have caused a reorg.
				/*
						newestSha, newestHeight, _ := b.server.db.NewestSha()
						b.updateChainState(newestSha, newestHeight)

					msg.reply <- processBlockResponse{
						isOrphan: isOrphan,
						err:      nil,
					}
				*/

			case isCurrentMsg:
				msg.reply <- b.current()
				/*
					case *dirBlockMsg:
						util.Trace()
						//b.handleDirBlockMsg(msg)
						binary, _ := msg.block.MarshalBinary()
						commonHash := common.Sha(binary)
						blockSha, _ := wire.NewShaHash(commonHash.Bytes)
						delete(msg.peer.requestedBlocks, *blockSha)
						delete(b.requestedBlocks, *blockSha)
						inMsgQueue <- msg
						msg.peer.blockProcessed <- struct{}{}
				*/
			case *dirInvMsg:
				b.handleDirInvMsg(msg)

			default:
				bmgrLog.Warnf("Invalid message type in block "+
					"handler: %T", msg)
				panic(errors.New("invalid message type"))
			}

		case <-b.quit:
			break out
		}
	}

	b.wg.Done()
	bmgrLog.Trace("Block handler done")
}

/*
// handleNotifyMsg handles notifications from blockchain.  It does things such
// as request orphan block parents and relay accepted blocks to connected peers.
func (b *blockManager) handleNotifyMsg(notification *blockchain.Notification) {
	switch notification.Type {
	// A block has been accepted into the block chain.  Relay it to other
	// peers.
	case blockchain.NTBlockAccepted:
		// Don't relay if we are not current. Other peers that are
		// current should already know about it.

		if !b.current() {
			return
		}

		block, ok := notification.Data.(*btcutil.Block)
		if !ok {
			bmgrLog.Warnf("Chain accepted notification is not a block.")
			break
		}

		// It's ok to ignore the error here since the notification is
		// coming from the chain code which has already cached the hash.
		hash, _ := block.Sha()

		// Generate the inventory vector and relay it.
		iv := wire.NewInvVect(wire.InvTypeBlock, hash)
		b.server.RelayInventory(iv, nil)

	// A block has been connected to the main block chain.
	case blockchain.NTBlockConnected:
		block, ok := notification.Data.(*btcutil.Block)
		if !ok {
			bmgrLog.Warnf("Chain connected notification is not a block.")
			break
		}

		// Remove all of the transactions (except the coinbase) in the
		// connected block from the transaction pool.  Secondly, remove any
		// transactions which are now double spends as a result of these
		// new transactions.  Finally, remove any transaction that is
		// no longer an orphan.  Note that removing a transaction from
		// pool also removes any transactions which depend on it,
		// recursively.
		for _, tx := range block.Transactions()[1:] {
			b.server.txMemPool.RemoveTransaction(tx)
			b.server.txMemPool.RemoveDoubleSpends(tx)
			b.server.txMemPool.RemoveOrphan(tx.Sha())
		}

		if r := b.server.rpcServer; r != nil {
			// Now that this block is in the blockchain we can mark
			// all the transactions (except the coinbase) as no
			// longer needing rebroadcasting.
			for _, tx := range block.Transactions()[1:] {
				iv := wire.NewInvVect(wire.InvTypeTx, tx.Sha())
				b.server.RemoveRebroadcastInventory(iv)
			}

			// Notify registered websocket clients of incoming block.
			r.ntfnMgr.NotifyBlockConnected(block)
		}

			// If we're maintaing the address index, and it is up to date
			// then update it based off this new block.
			if cfg.AddrIndex && b.server.addrIndexer.IsCaughtUp() {
				b.server.addrIndexer.UpdateAddressIndex(block)
			}

	// A block has been disconnected from the main block chain.
	case blockchain.NTBlockDisconnected:
		block, ok := notification.Data.(*btcutil.Block)
		if !ok {
			bmgrLog.Warnf("Chain disconnected notification is not a block.")
			break
		}

		// Reinsert all of the transactions (except the coinbase) into
		// the transaction pool.
		for _, tx := range block.Transactions()[1:] {
			_, err := b.server.txMemPool.MaybeAcceptTransaction(tx,
				false, true)
			if err != nil {
				// Remove the transaction and all transactions
				// that depend on it if it wasn't accepted into
				// the transaction pool.
				b.server.txMemPool.RemoveTransaction(tx)
			}
		}

		// Notify registered websocket clients.
		if r := b.server.rpcServer; r != nil {
			r.ntfnMgr.NotifyBlockDisconnected(block)
		}
	}
}
*/

// NewPeer informs the block manager of a newly active peer.
func (b *blockManager) NewPeer(p *peer) {
	// Ignore if we are shutting down.
	if atomic.LoadInt32(&b.shutdown) != 0 {
		return
	}

	b.msgChan <- &newPeerMsg{peer: p}
}

// QueueTx adds the passed transaction message and peer to the block handling
// queue.
func (b *blockManager) QueueTx(tx *btcutil.Tx, p *peer) {
	//	util.Trace()
	// Don't accept more transactions if we're shutting down.
	if atomic.LoadInt32(&b.shutdown) != 0 {
		p.txProcessed <- struct{}{}
		return
	}

	b.msgChan <- &txMsg{tx: tx, peer: p}
}

// QueueBlock adds the passed block message and peer to the block handling queue.
func (b *blockManager) QueueBlock(block *btcutil.Block, p *peer) {
	// Don't accept more blocks if we're shutting down.
	if atomic.LoadInt32(&b.shutdown) != 0 {
		p.blockProcessed <- struct{}{}
		return
	}

	b.msgChan <- &blockMsg{block: block, peer: p}
}

// QueueInv adds the passed inv message and peer to the block handling queue.
func (b *blockManager) QueueInv(inv *wire.MsgInv, p *peer) {
	//	util.Trace()
	// No channel handling here because peers do not need to block on inv
	// messages.
	if atomic.LoadInt32(&b.shutdown) != 0 {
		return
	}

	b.msgChan <- &invMsg{inv: inv, peer: p}
}

/*
// QueueHeaders adds the passed headers message and peer to the block handling
// queue.
func (b *blockManager) QueueHeaders(headers *wire.MsgHeaders, p *peer) {
	// No channel handling here because peers do not need to block on
	// headers messages.
	if atomic.LoadInt32(&b.shutdown) != 0 {
		return
	}

	b.msgChan <- &headersMsg{headers: headers, peer: p}
}
*/

// DonePeer informs the blockmanager that a peer has disconnected.
func (b *blockManager) DonePeer(p *peer) {
	// Ignore if we are shutting down.
	if atomic.LoadInt32(&b.shutdown) != 0 {
		return
	}

	b.msgChan <- &donePeerMsg{peer: p}
}

// Start begins the core block handler which processes block and inv messages.
func (b *blockManager) Start() {
	// Already started?
	if atomic.AddInt32(&b.started, 1) != 1 {
		return
	}

	bmgrLog.Trace("Starting block manager")

	b.factomChecks()

	b.wg.Add(1)
	go b.blockHandler()
}

// Stop gracefully shuts down the block manager by stopping all asynchronous
// handlers and waiting for them to finish.
func (b *blockManager) Stop() error {
	if atomic.AddInt32(&b.shutdown, 1) != 1 {
		bmgrLog.Warnf("Block manager is already in the process of " +
			"shutting down")
		return nil
	}

	bmgrLog.Infof("Block manager shutting down")
	close(b.quit)
	b.wg.Wait()
	return nil
}

// SyncPeer returns the current sync peer.
func (b *blockManager) SyncPeer() *peer {
	reply := make(chan *peer)
	b.msgChan <- getSyncPeerMsg{reply: reply}
	return <-reply
}

// CheckConnectBlock performs several checks to confirm connecting the passed
// block to the main chain does not violate any rules.  This function makes use
// of CheckConnectBlock on an internal instance of a block chain.  It is funneled
// through the block manager since btcchain is not safe for concurrent access.
func (b *blockManager) CheckConnectBlock(block *btcutil.Block) error {
	reply := make(chan error)
	b.msgChan <- checkConnectBlockMsg{block: block, reply: reply}
	err := <-reply
	return err
}

/*
// CalcNextRequiredDifficulty calculates the required difficulty for the next
// block after the current main chain.  This function makes use of
// CalcNextRequiredDifficulty on an internal instance of a block chain.  It is
// funneled through the block manager since btcchain is not safe for concurrent
// access.
func (b *blockManager) CalcNextRequiredDifficulty(timestamp time.Time) (uint32, error) {
	reply := make(chan calcNextReqDifficultyResponse)
	b.msgChan <- calcNextReqDifficultyMsg{timestamp: timestamp, reply: reply}
	response := <-reply
	return response.difficulty, response.err
}

// ProcessBlock makes use of ProcessBlock on an internal instance of a block
// chain.  It is funneled through the block manager since btcchain is not safe
// for concurrent access.
func (b *blockManager) bm_ProcessBlock(block *btcutil.Block, flags blockchain.BehaviorFlags) (bool, error) {
	reply := make(chan processBlockResponse, 1)
	b.msgChan <- processBlockMsg{block: block, flags: flags, reply: reply}
	response := <-reply
	return response.isOrphan, response.err
}
*/

// IsCurrent returns whether or not the block manager believes it is synced with
// the connected peers.
func (b *blockManager) IsCurrent() bool {
	reply := make(chan bool)
	b.msgChan <- isCurrentMsg{reply: reply}
	return <-reply
}

// newBlockManager returns a new bitcoin block manager.
// Use Start to begin processing asynchronous block and inv updates.
func newBlockManager(s *server) (*blockManager, error) {

	/*
		newestHash, height, err := s.db.NewestSha()
		if err != nil {
			return nil, err
		}
	*/

	bm := blockManager{
		server:          s,
		requestedTxns:   make(map[wire.ShaHash]struct{}),
		requestedBlocks: make(map[wire.ShaHash]struct{}),
		progressLogger:  newBlockProgressLogger("Processed", bmgrLog),
		msgChan:         make(chan interface{}, cfg.MaxPeers*3),
		headerList:      list.New(),
		quit:            make(chan struct{}),
	}
	bm.progressLogger = newBlockProgressLogger("Processed", bmgrLog)

	//	bm.blockChain = blockchain.New(s.db, s.chainParams, bm.handleNotifyMsg)
	//bm.blockChain.DisableCheckpoints(cfg.DisableCheckpoints)

	bm.dirChain = dchain

	/*
		if !cfg.DisableCheckpoints {
			// Initialize the next checkpoint based on the current height.
			bm.nextCheckpoint = bm.findNextHeaderCheckpoint(height)
			if bm.nextCheckpoint != nil {
				bm.resetHeaderState(newestHash, height)
			}
		} else {
			bmgrLog.Info("Checkpoints are disabled")
		}
	*/

<<<<<<< HEAD
	err = bm.blockChain.GenerateInitialIndex()
	if err != nil {
		return nil, err
	}
=======
	/*
		util.Trace(fmt.Sprintf("Hard-Coded GenesisHash= %v\n", activeNetParams.GenesisHash))

		bmgrLog.Infof("Generating initial block node index.  This may " +
			"take a while...")
		err = bm.blockChain.GenerateInitialIndex()
		if err != nil {
			return nil, err
		}
		bmgrLog.Infof("Block index generation complete")
>>>>>>> 7527c812

		// Initialize the chain state now that the intial block node index has
		// been generated.
		bm.updateChainState(newestHash, height)
	*/

	return &bm, nil
}

// removeRegressionDB removes the existing regression test database if running
// in regression test mode and it already exists.
func removeDB(dbPath string) error {
	
	// Remove the old database if it already exists.
	fi, err := os.Stat(dbPath)
	if err == nil {
		//		btcdLog.Infof("Removing regression test database from '%s'", dbPath)
		btcdLog.Infof("Removing the database from '%s'", dbPath)
		if fi.IsDir() {
			err := os.RemoveAll(dbPath)
			if err != nil {
				return err
			}
		} else {
			err := os.Remove(dbPath)
			if err != nil {
				return err
			}
		}
	}

	return nil
}

// dbPath returns the path to the block database given a database type.
func blockDbPath(dbType string) string {
	// The database name is based on the database type.
	dbName := blockDbNamePrefix + "_" + dbType
	if dbType == "sqlite" {
		dbName = dbName + ".db"
	}
	dbPath := filepath.Join(cfg.DataDir, dbName)
	return dbPath
}

/*
// warnMultipeDBs shows a warning if multiple block database types are detected.
// This is not a situation most users want.  It is handy for development however
// to support multiple side-by-side databases.
func warnMultipeDBs() {
	// This is intentionally not using the known db types which depend
	// on the database types compiled into the binary since we want to
	// detect legacy db types as well.
	dbTypes := []string{"leveldb", "sqlite"}
	duplicateDbPaths := make([]string, 0, len(dbTypes)-1)
	for _, dbType := range dbTypes {
		if dbType == cfg.DbType {
			continue
		}

		// Store db path as a duplicate db if it exists.
		dbPath := blockDbPath(dbType)
		if fileExists(dbPath) {
			duplicateDbPaths = append(duplicateDbPaths, dbPath)
		}
	}

	// Warn if there are extra databases.
	if len(duplicateDbPaths) > 0 {
		selectedDbPath := blockDbPath(cfg.DbType)
		btcdLog.Warnf("WARNING: There are multiple block chain databases "+
			"using different database types.\nYou probably don't "+
			"want to waste disk space by having more than one.\n"+
			"Your current database is located at [%v].\nThe "+
			"additional database is located at %v", selectedDbPath,
			duplicateDbPaths)
	}
}
*/

// setupBlockDB loads (or creates when needed) the block database taking into
// account the selected database backend.  It also contains additional logic
// such warning the user if there are multiple databases which consume space on
// the file system and ensuring the regression test database is clean when in
// regression test mode.
func setupBlockDB(flag bool) (database.Db, error) {

	// The memdb backend does not have a file path associated with it, so
	// handle it uniquely.  We also don't want to worry about the multiple
	// database type warnings when running with the memory database.
	if cfg.DbType == "memdb" {
		btcdLog.Infof("Creating block database in memory.")
		db, err := database.CreateDB(cfg.DbType)
		if err != nil {
			return nil, err
		}
		return db, nil
	}

	//	warnMultipeDBs()

	// The database name is based on the database type.
	dbPath := blockDbPath(cfg.DbType)

	// Remove the database, restart from genesis is requested by the processor.
	if flag {
		removeDB(dbPath)
	}

	btcdLog.Infof("Loading block database from '%s'", dbPath)
	db, err := database.OpenDB(cfg.DbType, dbPath)
	if err != nil {
		// Return the error if it's not because the database
		// doesn't exist.
		if err != database.ErrDbDoesNotExist {
			return nil, err
		}

		// Create the db if it does not exist.
		err = os.MkdirAll(cfg.DataDir, 0700)
		if err != nil {
			return nil, err
		}
		db, err = database.CreateDB(cfg.DbType, dbPath)
		if err != nil {
			return nil, err
		}
	}

	return db, nil
}

/*
// loadBlockDB opens the block database and returns a handle to it.
func loadBlockDB() (database.Db, error) {

	var removeFlag bool = false

	msg := <-outCtlMsgQueue

	msgEom, _ := msg.(*wire.MsgInt_EOM)
	if wire.FORCE_FACTOID_GENESIS_REBUILD == msgEom.EOM_Type {
		removeFlag = true
	}

	db, err := setupBlockDB(removeFlag)
	if err != nil {
		return nil, err
	}

	// Get the latest block height from the database.
	_, height, err := db.NewestSha()
	if err != nil {
		db.Close()
		return nil, err
	}

	// Insert the appropriate genesis block for the bitcoin network being
	// connected to if needed.
	if height == -1 {
		genesis := btcutil.NewBlock(activeNetParams.GenesisBlock)
		_, err := db.InsertBlock(genesis)
		if err != nil {
			db.Close()
<<<<<<< HEAD
=======
			util.Trace(fmt.Sprintf("insert genesis failed: %v", err))
>>>>>>> 7527c812
			return nil, err
		}
		height = 0

		gensha, _ := genesis.Sha()

		// verify the inserted genesis block matches the hard-code value
		// Will be taken out once https://github.com/FactomProject/WorkItems/issues/325 is implemented.
		if !chaincfg.MainNetParams.GenesisHash.IsEqual(gensha) {
			panic(errors.New(fmt.Sprintf("Factoid genesis block hash ERROR, during insertion")))
		}

		//		factomIngressBlock_hook(gensha)
	}

	return db, nil
}
*/<|MERGE_RESOLUTION|>--- conflicted
+++ resolved
@@ -24,7 +24,6 @@
 	"github.com/FactomProject/FactomCode/util"
 )
 
-var _ = util.Trace
 const (
 	chanBufferSize = 50
 
@@ -393,6 +392,7 @@
 		b.startSync(peers)
 	*/
 
+	
 	// Ignore the peer if it's not a sync candidate.
 	if !b.isSyncCandidateFactom(p) {
 		return
@@ -459,31 +459,8 @@
 
 // handleTxMsg handles transaction messages from all peers.
 func (b *blockManager) handleTxMsg(tmsg *txMsg) {
-<<<<<<< HEAD
-	// NOTE:  BitcoinJ, and possibly other wallets, don't follow the spec of
-	// sending an inventory message and allowing the remote peer to decide
-	// whether or not they want to request the transaction via a getdata
-	// message.  Unfortuantely the reference implementation permits
-	// unrequested data, so it has allowed wallets that don't follow the
-	// spec to proliferate.  While this is not ideal, there is no check here
-	// to disconnect peers for sending unsolicited transactions to provide
-	// interoperability.
-
-	// Process the transaction to include validation, insertion in the
-	// memory pool, orphan handling, etc.
-	err := tmsg.peer.server.txMemPool.ProcessTransaction(tmsg.tx, true, true)
-
-	// Remove transaction from request maps. Either the mempool/chain
-	// already knows about it and as such we shouldn't have any more
-	// instances of trying to fetch it, or we failed to insert and thus
-	// we'll retry next time we get an inv.
-	txHash := tmsg.tx.Sha()
-	delete(tmsg.peer.requestedTxns, *txHash)
-	delete(b.requestedTxns, *txHash)
-=======
 	util.Trace("NOT IMPLEMENTED -- NEEDED???")
 	panic(11112)
->>>>>>> 7527c812
 
 	/*
 		// NOTE:  BitcoinJ, and possibly other wallets, don't follow the spec of
@@ -559,26 +536,8 @@
 
 // handleBlockMsg handles block messages from all peers.
 func (b *blockManager) handleBlockMsg(bmsg *blockMsg) {
-<<<<<<< HEAD
-	// If we didn't ask for this block then the peer is misbehaving.
-	blockSha, _ := bmsg.block.Sha()
-	if _, ok := bmsg.peer.requestedBlocks[*blockSha]; !ok {
-		// The regression test intentionally sends some blocks twice
-		// to test duplicate block insertion fails.  Don't disconnect
-		// the peer or ignore the block when we're in regression test
-		// mode in this case so the chain code is actually fed the
-		// duplicate blocks.
-		if !cfg.RegressionTest {
-			bmgrLog.Warnf("Got unrequested block %v from %s -- "+
-				"disconnecting", blockSha, bmsg.peer.addr)
-			bmsg.peer.Disconnect()
-			return
-		}
-	}
-=======
 	util.Trace("NOT IMPLEMENTED")
 	panic(11113)
->>>>>>> 7527c812
 
 	/*
 		// If we didn't ask for this block then the peer is misbehaving.
@@ -627,25 +586,6 @@
 		delete(bmsg.peer.requestedBlocks, *blockSha)
 		delete(b.requestedBlocks, *blockSha)
 
-<<<<<<< HEAD
-	// Process the block to include validation, best chain selection, orphan
-	// handling, etc.
-	isOrphan, err := b.blockChain.BC_ProcessBlock(bmsg.block,
-		b.server.timeSource, behaviorFlags)
-
-	if err != nil {
-		// When the error is a rule error, it means the block was simply
-		// rejected as opposed to something actually going wrong, so log
-		// it as such.  Otherwise, something really did go wrong, so log
-		// it as an actual error.
-		if _, ok := err.(blockchain.RuleError); ok {
-			bmgrLog.Infof("Rejected block %v from %s: %v", blockSha,
-				bmsg.peer, err)
-		} else {
-			bmgrLog.Errorf("Failed to process block %v: %v",
-				blockSha, err)
-		}
-=======
 		util.Trace("just before BC_ProcessBlock")
 
 		// Process the block to include validation, best chain selection, orphan
@@ -666,7 +606,6 @@
 				bmgrLog.Errorf("Failed to process block %v: %v",
 					blockSha, err)
 			}
->>>>>>> 7527c812
 
 			// Convert the error into an appropriate reject message and
 			// send it.
@@ -676,15 +615,6 @@
 			return
 		}
 
-<<<<<<< HEAD
-	// Request the parents for the orphan block from the peer that sent it.
-	if isOrphan {
-		orphanRoot := b.blockChain.GetOrphanRoot(blockSha)
-		locator, err := b.blockChain.LatestBlockLocator()
-		if err != nil {
-			bmgrLog.Warnf("Failed to get block locator for the "+
-				"latest block: %v", err)
-=======
 		util.Trace("just before block orphan checking")
 
 		// Request the parents for the orphan block from the peer that sent it.
@@ -697,18 +627,13 @@
 			} else {
 				bmsg.peer.PushGetBlocksMsg(locator, orphanRoot)
 			}
->>>>>>> 7527c812
 		} else {
 			// When the block is not an orphan, log information about it and
 			// update the chain state.
 
-<<<<<<< HEAD
-		b.progressLogger.LogBlockHeight(bmsg.block)
-=======
 			util.Trace()
 
 			b.progressLogger.LogBlockHeight(bmsg.block)
->>>>>>> 7527c812
 
 				// Query the db for the latest best block since the block
 				// that was processed could be on a side chain or have caused
@@ -942,11 +867,8 @@
 func (b *blockManager) haveInventory(invVect *wire.InvVect) (bool, error) {
 	switch invVect.Type {
 	case wire.InvTypeBlock:
-<<<<<<< HEAD
-=======
 		util.Trace("NOT IMPLEMENTED probably not NEEDED")
 		panic(errors.New("probably not needed: Factoid1"))
->>>>>>> 7527c812
 		// Ask chain if the block is known to it in any form (main
 		// chain, side chain, or orphan).
 		//		return b.blockChain.HaveBlock(&invVect.Hash)
@@ -968,6 +890,7 @@
 		*/
 
 	case wire.InvTypeFactomDirBlock:
+		util.Trace()
 		// Ask chain if the block is known to it in any form (main
 		// chain, side chain, or orphan).
 		return HaveBlockInDChain(b.dirChain, &invVect.Hash)
@@ -980,6 +903,7 @@
 // handleInvMsg handles inv messages from all peers.
 // We examine the inventory advertised by the remote peer and act accordingly.
 func (b *blockManager) handleInvMsg(imsg *invMsg) {
+	util.Trace()
 	/*
 		// Ignore invs from peers that aren't the sync if we are not current.
 		// Helps prevent fetching a mass of orphans.
@@ -1036,11 +960,7 @@
 		}
 
 		if iv.Type == wire.InvTypeBlock {
-			// The block is an orphan block that we already have.
-			// When the existing orphan was processed, it requested
-			// the missing parent blocks.  When this scenario
-			// happens, it means there were more blocks missing
-			// than are allowed into a single inventory message.  As
+				
 			// a result, once this peer requested the final
 			// advertised block, the remote peer noticed and is now
 			// resending the orphan block as an available block
@@ -1137,6 +1057,7 @@
 // important because the block manager controls which blocks are needed and how
 // the fetching should proceed.
 func (b *blockManager) blockHandler() {
+	util.Trace()
 	candidatePeers := list.New()
 out:
 	for {
@@ -1151,6 +1072,7 @@
 				msg.peer.txProcessed <- struct{}{}
 
 			case *blockMsg:
+				util.Trace()
 				b.handleBlockMsg(msg)
 				msg.peer.blockProcessed <- struct{}{}
 
@@ -1184,15 +1106,6 @@
 				*/
 
 			case processBlockMsg:
-<<<<<<< HEAD
-				isOrphan, err := b.blockChain.BC_ProcessBlock(
-					msg.block, b.server.timeSource,
-					msg.flags)
-				if err != nil {
-					msg.reply <- processBlockResponse{
-						isOrphan: false,
-						err:      err,
-=======
 				util.Trace("???")
 				panic(errors.New("probably not needed: Factoid1"))
 				/*
@@ -1204,7 +1117,6 @@
 							isOrphan: false,
 							err:      err,
 						}
->>>>>>> 7527c812
 					}
 				*/
 
@@ -1236,6 +1148,7 @@
 						msg.peer.blockProcessed <- struct{}{}
 				*/
 			case *dirInvMsg:
+				util.Trace()
 				b.handleDirInvMsg(msg)
 
 			default:
@@ -1423,6 +1336,7 @@
 
 // Start begins the core block handler which processes block and inv messages.
 func (b *blockManager) Start() {
+	util.Trace()
 	// Already started?
 	if atomic.AddInt32(&b.started, 1) != 1 {
 		return
@@ -1439,6 +1353,7 @@
 // Stop gracefully shuts down the block manager by stopping all asynchronous
 // handlers and waiting for them to finish.
 func (b *blockManager) Stop() error {
+	util.Trace()
 	if atomic.AddInt32(&b.shutdown, 1) != 1 {
 		bmgrLog.Warnf("Block manager is already in the process of " +
 			"shutting down")
@@ -1463,9 +1378,13 @@
 // of CheckConnectBlock on an internal instance of a block chain.  It is funneled
 // through the block manager since btcchain is not safe for concurrent access.
 func (b *blockManager) CheckConnectBlock(block *btcutil.Block) error {
+	util.Trace()
 	reply := make(chan error)
+	util.Trace()
 	b.msgChan <- checkConnectBlockMsg{block: block, reply: reply}
+	util.Trace()
 	err := <-reply
+	util.Trace()
 	return err
 }
 
@@ -1486,6 +1405,7 @@
 // chain.  It is funneled through the block manager since btcchain is not safe
 // for concurrent access.
 func (b *blockManager) bm_ProcessBlock(block *btcutil.Block, flags blockchain.BehaviorFlags) (bool, error) {
+	util.Trace()
 	reply := make(chan processBlockResponse, 1)
 	b.msgChan <- processBlockMsg{block: block, flags: flags, reply: reply}
 	response := <-reply
@@ -1504,6 +1424,7 @@
 // newBlockManager returns a new bitcoin block manager.
 // Use Start to begin processing asynchronous block and inv updates.
 func newBlockManager(s *server) (*blockManager, error) {
+	util.Trace()
 
 	/*
 		newestHash, height, err := s.db.NewestSha()
@@ -1540,12 +1461,6 @@
 		}
 	*/
 
-<<<<<<< HEAD
-	err = bm.blockChain.GenerateInitialIndex()
-	if err != nil {
-		return nil, err
-	}
-=======
 	/*
 		util.Trace(fmt.Sprintf("Hard-Coded GenesisHash= %v\n", activeNetParams.GenesisHash))
 
@@ -1556,7 +1471,6 @@
 			return nil, err
 		}
 		bmgrLog.Infof("Block index generation complete")
->>>>>>> 7527c812
 
 		// Initialize the chain state now that the intial block node index has
 		// been generated.
@@ -1569,7 +1483,8 @@
 // removeRegressionDB removes the existing regression test database if running
 // in regression test mode and it already exists.
 func removeDB(dbPath string) error {
-	
+	util.Trace()
+
 	// Remove the old database if it already exists.
 	fi, err := os.Stat(dbPath)
 	if err == nil {
@@ -1643,6 +1558,7 @@
 // the file system and ensuring the regression test database is clean when in
 // regression test mode.
 func setupBlockDB(flag bool) (database.Db, error) {
+	util.Trace("DbType: " + cfg.DbType)
 
 	// The memdb backend does not have a file path associated with it, so
 	// handle it uniquely.  We also don't want to worry about the multiple
@@ -1692,15 +1608,19 @@
 /*
 // loadBlockDB opens the block database and returns a handle to it.
 func loadBlockDB() (database.Db, error) {
+	util.Trace()
 
 	var removeFlag bool = false
 
+	util.Trace("FORCE waiting for msg")
 	msg := <-outCtlMsgQueue
 
 	msgEom, _ := msg.(*wire.MsgInt_EOM)
 	if wire.FORCE_FACTOID_GENESIS_REBUILD == msgEom.EOM_Type {
+		util.Trace("FORCE got it")
 		removeFlag = true
 	}
+	util.Trace(fmt.Sprintf("FORCE end of waiting for it; height provided= %d", msgEom.NextDBlockHeight))
 
 	db, err := setupBlockDB(removeFlag)
 	if err != nil {
@@ -1717,16 +1637,16 @@
 	// Insert the appropriate genesis block for the bitcoin network being
 	// connected to if needed.
 	if height == -1 {
+		util.Trace("will insert genesis block")
 		genesis := btcutil.NewBlock(activeNetParams.GenesisBlock)
 		_, err := db.InsertBlock(genesis)
 		if err != nil {
 			db.Close()
-<<<<<<< HEAD
-=======
 			util.Trace(fmt.Sprintf("insert genesis failed: %v", err))
->>>>>>> 7527c812
 			return nil, err
 		}
+		btcdLog.Infof("Inserted genesis block %v",
+			activeNetParams.GenesisHash)
 		height = 0
 
 		gensha, _ := genesis.Sha()
@@ -1740,6 +1660,7 @@
 		//		factomIngressBlock_hook(gensha)
 	}
 
+	btcdLog.Infof("Block database loaded with block height %d", height)
 	return db, nil
 }
 */