// Copyright (c) 2013-2014 Conformal Systems LLC.
// Use of this source code is governed by an ISC
// license that can be found in the LICENSE file.

package btcd

import (
	"fmt"

	"github.com/FactomProject/FactomCode/common"
	"github.com/FactomProject/FactomCode/util"
	"github.com/FactomProject/btcd/blockchain"
	"github.com/FactomProject/btcd/database"
	"github.com/FactomProject/btcd/wire"
	"github.com/davecgh/go-spew/spew"
)

// handleDirBlockMsg is invoked when a peer receives a dir block message.
func (p *peer) handleDirBlockMsg(msg *wire.MsgDirBlock, buf []byte) {
	util.Trace()
	// Convert the raw MsgBlock to a btcutil.Block which provides some
	// convenience methods and things such as hash caching.

	fmt.Printf("msgDirBlock=%v\n", spew.Sdump(msg.DBlk))

	binary, _ := msg.DBlk.MarshalBinary()
	commonHash := common.Sha(binary)
	hash, _ := wire.NewShaHash(commonHash.Bytes)

	iv := wire.NewInvVect(wire.InvTypeFactomDirBlock, hash)
	p.AddKnownInventory(iv)

	p.pushGetNonDirDataMsg(msg.DBlk)
	
	inMsgQueue <- msg

}

// handleABlockMsg is invoked when a peer receives a entry credit block message.
func (p *peer) handleABlockMsg(msg *wire.MsgABlock, buf []byte) {
	util.Trace()
	// Convert the raw MsgBlock to a btcutil.Block which provides some
	// convenience methods and things such as hash caching.

	fmt.Printf("msgABlock=%v\n", spew.Sdump(msg.ABlk))

	binary, _ := msg.ABlk.MarshalBinary()
	commonHash := common.Sha(binary)
	hash, _ := wire.NewShaHash(commonHash.Bytes)

	iv := wire.NewInvVect(wire.InvTypeFactomAdminBlock, hash)
	p.AddKnownInventory(iv)

	inMsgQueue <- msg
}

// handleECBlockMsg is invoked when a peer receives a entry credit block
// message.
func (p *peer) handleECBlockMsg(msg *wire.MsgECBlock, buf []byte) {
	util.Trace()
	// Convert the raw MsgBlock to a btcutil.Block which provides some
	// convenience methods and things such as hash caching.

	fmt.Printf("msgECBlock=%v\n", spew.Sdump(msg.ECBlock))

	binary, _ := msg.ECBlock.MarshalBinary()
	commonHash := common.Sha(binary)
	hash, _ := wire.NewShaHash(commonHash.Bytes)

	iv := wire.NewInvVect(wire.InvTypeFactomEntryCreditBlock, hash)
	p.AddKnownInventory(iv)

	inMsgQueue <- msg
}

// handleEBlockMsg is invoked when a peer receives an entry block bitcoin message.
func (p *peer) handleEBlockMsg(msg *wire.MsgEBlock, buf []byte) {
	util.Trace()
	// Convert the raw MsgBlock to a btcutil.Block which provides some
	// convenience methods and things such as hash caching.

	fmt.Printf("msgEBlock=%v\n", spew.Sdump(msg.EBlk))

	binary, _ := msg.EBlk.MarshalBinary()
	commonHash := common.Sha(binary)
	hash, _ := wire.NewShaHash(commonHash.Bytes)

	iv := wire.NewInvVect(wire.InvTypeFactomEntryBlock, hash)
	p.AddKnownInventory(iv)

	p.pushGetEntryDataMsg(msg.EBlk)
	
	inMsgQueue <- msg


}

// handleEntryMsg is invoked when a peer receives a EBlock Entry message.
func (p *peer) handleEntryMsg(msg *wire.MsgEntry, buf []byte) {
	util.Trace()
	// Convert the raw MsgBlock to a btcutil.Block which provides some
	// convenience methods and things such as hash caching.

	fmt.Printf("msgEntry=%v\n", spew.Sdump(msg.Entry))

	binary, _ := msg.Entry.MarshalBinary()
	commonHash := common.Sha(binary)
	hash, _ := wire.NewShaHash(commonHash.Bytes)

	iv := wire.NewInvVect(wire.InvTypeFactomEntry, hash)
	p.AddKnownInventory(iv)

	inMsgQueue <- msg
}

// handleGetEntryDataMsg is invoked when a peer receives a get entry data message and
// is used to deliver entry of EBlock information.
func (p *peer) handleGetEntryDataMsg(msg *wire.MsgGetEntryData) {
	util.Trace()
	numAdded := 0
	notFound := wire.NewMsgNotFound()

	// We wait on the this wait channel periodically to prevent queueing
	// far more data than we can send in a reasonable time, wasting memory.
	// The waiting occurs after the database fetch for the next one to
	// provide a little pipelining.

	var waitChan chan struct{}
	doneChan := make(chan struct{}, 1)
	for i, iv := range msg.InvList {

		var c chan struct{}
		// If this will be the last message we send.
		if i == len(msg.InvList)-1 && len(notFound.InvList) == 0 {
			c = doneChan
		} else { //if (i+1)%3 == 0 {
			// Buffered so as to not make the send goroutine block.
			c = make(chan struct{}, 1)
		}

		if iv.Type != wire.InvTypeFactomEntry {
			continue
		}

		// Is this right? what is iv.hash?
		blk, err := db.FetchEBlockByHash(iv.Hash.ToFactomHash())

		if err != nil {
			peerLog.Tracef("Unable to fetch requested EBlock sha %v: %v",
				iv.Hash, err)

			if doneChan != nil {
				doneChan <- struct{}{}
			}
			return
		}

		fmt.Printf("commonHash=%s, entry block=%s\n", iv.Hash.ToFactomHash().String(), spew.Sdump(blk))

		for _, ebEntry := range blk.EBEntries {

			var err error
			err = p.pushEntryMsg(ebEntry.EntryHash, c, waitChan)
			if err != nil {
				notFound.AddInvVect(iv)
				// When there is a failure fetching the final entry
				// and the done channel was sent in due to there
				// being no outstanding not found inventory, consume
				// it here because there is now not found inventory
				// that will use the channel momentarily.
				if i == len(msg.InvList)-1 && c != nil {
					<-c
				}
			}
			numAdded++
			waitChan = c
		}

	}
	if len(notFound.InvList) != 0 {
		p.QueueMessage(notFound, doneChan)
	}

	// Wait for messages to be sent. We can send quite a lot of data at this
	// point and this will keep the peer busy for a decent amount of time.
	// We don't process anything else by them in this time so that we
	// have an idea of when we should hear back from them - else the idle
	// timeout could fire when we were only half done sending the blocks.
	if numAdded > 0 {
		<-doneChan
	}
}

// handleGetNonDirDataMsg is invoked when a peer receives a dir block message.
// It returns the corresponding data block like Factoid block,
// EC block, Entry block, and Entry based on directory block's ChainID
func (p *peer) handleGetNonDirDataMsg(msg *wire.MsgGetNonDirData) {
	util.Trace()
	numAdded := 0
	notFound := wire.NewMsgNotFound()

	// We wait on the this wait channel periodically to prevent queueing
	// far more data than we can send in a reasonable time, wasting memory.
	// The waiting occurs after the database fetch for the next one to
	// provide a little pipelining.

	var waitChan chan struct{}
	doneChan := make(chan struct{}, 1)
	for i, iv := range msg.InvList {
		var c chan struct{}
		// If this will be the last message we send.
		if i == len(msg.InvList)-1 && len(notFound.InvList) == 0 {
			c = doneChan
		} else { //if (i+1)%3 == 0 {
			// Buffered so as to not make the send goroutine block.
			c = make(chan struct{}, 1)
		}

		if iv.Type != wire.InvTypeFactomNonDirBlock {
			continue
		}

		// Is this right? what is iv.hash?
		blk, err := db.FetchDBlockByHash(iv.Hash.ToFactomHash())

		if err != nil {
			peerLog.Tracef("Unable to fetch requested EC block sha %v: %v",
				iv.Hash, err)

			if doneChan != nil {
				doneChan <- struct{}{}
			}
			return
		}

		fmt.Printf("commonHash=%s, directory block=%s\n", iv.Hash.ToFactomHash().String(), spew.Sdump(blk))

		for _, dbEntry := range blk.DBEntries {

			var err error
			switch dbEntry.ChainID.String() {
			case ecchain.ChainID.String():
				err = p.pushECBlockMsg(dbEntry.MerkleRoot, c, waitChan)

			case achain.ChainID.String():
				err = p.pushABlockMsg(dbEntry.MerkleRoot, c, waitChan)
				
			case wire.FChainID.String():
				err = p.pushBlockMsg(wire.FactomHashToShaHash(dbEntry.MerkleRoot), c, waitChan)

			default:
				err = p.pushEBlockMsg(dbEntry.MerkleRoot, c, waitChan)
				//continue
			}
			if err != nil {
				notFound.AddInvVect(iv)
				// When there is a failure fetching the final entry
				// and the done channel was sent in due to there
				// being no outstanding not found inventory, consume
				// it here because there is now not found inventory
				// that will use the channel momentarily.
				if i == len(msg.InvList)-1 && c != nil {
					<-c
				}
			}
			numAdded++
			waitChan = c
		}

	}
	if len(notFound.InvList) != 0 {
		p.QueueMessage(notFound, doneChan)
	}

	// Wait for messages to be sent. We can send quite a lot of data at this
	// point and this will keep the peer busy for a decent amount of time.
	// We don't process anything else by them in this time so that we
	// have an idea of when we should hear back from them - else the idle
	// timeout could fire when we were only half done sending the blocks.
	if numAdded > 0 {
		<-doneChan
	}
}

// handleDirInvMsg is invoked when a peer receives an inv bitcoin message and is
// used to examine the inventory being advertised by the remote peer and react
// accordingly.  We pass the message down to blockmanager which will call
// QueueMessage with any appropriate responses.
func (p *peer) handleDirInvMsg(msg *wire.MsgDirInv) {
	util.Trace()
	p.server.blockManager.QueueDirInv(msg, p)
}

// handleGetDirDataMsg is invoked when a peer receives a getdata bitcoin message and
// is used to deliver block and transaction information.
func (p *peer) handleGetDirDataMsg(msg *wire.MsgGetDirData) {
	util.Trace()
	numAdded := 0
	notFound := wire.NewMsgNotFound()

	// We wait on the this wait channel periodically to prevent queueing
	// far more data than we can send in a reasonable time, wasting memory.
	// The waiting occurs after the database fetch for the next one to
	// provide a little pipelining.
	var waitChan chan struct{}
	doneChan := make(chan struct{}, 1)

	for i, iv := range msg.InvList {
		var c chan struct{}
		// If this will be the last message we send.
		if i == len(msg.InvList)-1 && len(notFound.InvList) == 0 {
			c = doneChan
		} else if (i+1)%3 == 0 {
			// Buffered so as to not make the send goroutine block.
			c = make(chan struct{}, 1)
		}
		var err error
		switch iv.Type {
		//case wire.InvTypeTx:
		//err = p.pushTxMsg(&iv.Hash, c, waitChan)
		case wire.InvTypeFactomDirBlock:
			err = p.pushDirBlockMsg(&iv.Hash, c, waitChan)
			/*
				case wire.InvTypeFilteredBlock:
					err = p.pushMerkleBlockMsg(&iv.Hash, c, waitChan)
			*/
		default:
			peerLog.Warnf("Unknown type in inventory request %d",
				iv.Type)
			continue
		}
		if err != nil {
			notFound.AddInvVect(iv)

			// When there is a failure fetching the final entry
			// and the done channel was sent in due to there
			// being no outstanding not found inventory, consume
			// it here because there is now not found inventory
			// that will use the channel momentarily.
			if i == len(msg.InvList)-1 && c != nil {
				<-c
			}
		}
		numAdded++
		waitChan = c
	}
	if len(notFound.InvList) != 0 {
		p.QueueMessage(notFound, doneChan)
	}

	// Wait for messages to be sent. We can send quite a lot of data at this
	// point and this will keep the peer busy for a decent amount of time.
	// We don't process anything else by them in this time so that we
	// have an idea of when we should hear back from them - else the idle
	// timeout could fire when we were only half done sending the blocks.
	if numAdded > 0 {
		<-doneChan
	}
}

// handleGetDirBlocksMsg is invoked when a peer receives a getdirblocks factom message.
func (p *peer) handleGetDirBlocksMsg(msg *wire.MsgGetDirBlocks) {
	// Return all block hashes to the latest one (up to max per message) if
	// no stop hash was specified.
	// Attempt to find the ending index of the stop hash if specified.
	util.Trace()
	endHeight := int64(len(dchain.Blocks)) - 1
	endIdx := database.AllShas //factom db
	if endIdx >= 500 {
		endIdx = 500
	}
	if endIdx >= endHeight {
		endIdx = endHeight
	}

	if !msg.HashStop.IsEqual(&zeroHash) {

		//to be improved??
		commonhash := new(common.Hash)
		commonhash.SetBytes(msg.HashStop.Bytes())
		dblock, _ := db.FetchDBlockByHash(commonhash)
		if dblock != nil {
			height := int64(dblock.Header.BlockHeight)
			endIdx = height + 1
		}
	}

	// Find the most recent known block based on the block locator.
	// Use the block after the genesis block if no other blocks in the
	// provided locator are known.  This does mean the client will start
	// over with the genesis block if unknown block locators are provided.
	// This mirrors the behavior in the reference implementation.
	startIdx := int64(1)
	for _, hash := range msg.BlockLocatorHashes {

		//to be improved??
		commonhash := new(common.Hash)
		commonhash.SetBytes(hash.Bytes())
		dblock, _ := db.FetchDBlockByHash(commonhash)
		if dblock != nil {
			height := int64(dblock.Header.BlockHeight)
			startIdx = height + 1
			break
		}

	}

	// Don't attempt to fetch more than we can put into a single message.
	autoContinue := false
	if endIdx-startIdx > wire.MaxBlocksPerMsg {
		endIdx = startIdx + wire.MaxBlocksPerMsg
		autoContinue = true
	}

	fmt.Printf("Newest height=%d, startIdx=%d, endIdx=%d, autoContinue=%v\n",
		endHeight, startIdx, endIdx, autoContinue)

	// Generate inventory message.
	//
	// The FetchBlockBySha call is limited to a maximum number of hashes
	// per invocation.  Since the maximum number of inventory per message
	// might be larger, call it multiple times with the appropriate indices
	// as needed.
	invMsg := wire.NewMsgDirInv()
	for start := startIdx; start < endIdx; {
		// Fetch the inventory from the block database.
		//hashList, err := db.FetchHeightRange(start, endIdx)
		// to be improved??
		hashList := make([]wire.ShaHash, 0, endIdx-startIdx)
		for i := int64(0); i < endIdx; i++ {
			newhash, _ := wire.NewShaHash(dchain.Blocks[i].DBHash.Bytes)
			hashList = append(hashList, *newhash)
			fmt.Printf("appended hash=%s\n", newhash.String())
		}

		/*		if err != nil {
					peerLog.Warnf("Block lookup failed: %v", err)
					return
				}
		*/
		// The database did not return any further hashes.  Break out of
		// the loop now.
		if len(hashList) == 0 {
			break
		}

		// Add dir block inventory to the message.
		for _, hash := range hashList {
			hashCopy := hash
			iv := wire.NewInvVect(wire.InvTypeFactomDirBlock, &hashCopy)
			invMsg.AddInvVect(iv)
		}
		start += int64(len(hashList))
	}

	// Send the inventory message if there is anything to send.
	if len(invMsg.InvList) > 0 {
		util.Trace()
		invListLen := len(invMsg.InvList)
		if autoContinue && invListLen == wire.MaxBlocksPerMsg {
			// Intentionally use a copy of the final hash so there
			// is not a reference into the inventory slice which
			// would prevent the entire slice from being eligible
			// for GC as soon as it's sent.
			util.Trace()
			continueHash := invMsg.InvList[invListLen-1].Hash
			p.continueHash = &continueHash
		}
		p.QueueMessage(invMsg, nil)
	}
}

// pushDirBlockMsg sends a dir block message for the provided block hash to the
// connected peer.  An error is returned if the block hash is not known.
func (p *peer) pushDirBlockMsg(sha *wire.ShaHash, doneChan, waitChan chan struct{}) error {
	util.Trace()

	//to be improved??
	commonhash := new(common.Hash)
	commonhash.SetBytes(sha.Bytes())
	blk, err := db.FetchDBlockByHash(commonhash)

	if err != nil {
		peerLog.Tracef("Unable to fetch requested dir block sha %v: %v",
			sha, err)

		if doneChan != nil {
			doneChan <- struct{}{}
		}
		return err
	}

	fmt.Printf("commonHash=%s, dir block=%s\n", commonhash.String(), spew.Sdump(blk))

	// Once we have fetched data wait for any previous operation to finish.
	if waitChan != nil {
		<-waitChan
	}

	// We only send the channel for this message if we aren't sending
	// an inv straight after.
	var dc chan struct{}
	sendInv := p.continueHash != nil && p.continueHash.IsEqual(sha)
	if !sendInv {
		dc = doneChan
	}
	msg := wire.NewMsgDirBlock()
	msg.DBlk = blk
	fmt.Printf("dblock=%s\n", spew.Sdump(blk))
	p.QueueMessage(msg, dc) //blk.MsgBlock(), dc)

	// When the peer requests the final block that was advertised in
	// response to a getblocks message which requested more blocks than
	// would fit into a single message, send it a new inventory message
	// to trigger it to issue another getblocks message for the next
	// batch of inventory.
	if p.continueHash != nil && p.continueHash.IsEqual(sha) {
		util.Trace()
		hash, _ := wire.NewShaHash(dchain.Blocks[dchain.NextBlockHeight-1].DBHash.Bytes) // to be improved??
		if err == nil {
			util.Trace()
			invMsg := wire.NewMsgDirInvSizeHint(1)
			iv := wire.NewInvVect(wire.InvTypeFactomDirBlock, hash)
			invMsg.AddInvVect(iv)
			p.QueueMessage(invMsg, doneChan)
			p.continueHash = nil
		} else if doneChan != nil {
			doneChan <- struct{}{}
		}
	}
	return nil
}

// PushGetDirBlocksMsg sends a getdirblocks message for the provided block locator
// and stop hash.  It will ignore back-to-back duplicate requests.
func (p *peer) PushGetDirBlocksMsg(locator blockchain.BlockLocator, stopHash *wire.ShaHash) error {
	util.Trace()

	// Extract the begin hash from the block locator, if one was specified,
	// to use for filtering duplicate getblocks requests.
	// request.
	var beginHash *wire.ShaHash
	if len(locator) > 0 {
		beginHash = locator[0]
	}

	fmt.Printf("beginHash=%s, stopHash=%s\n", beginHash.String(), stopHash.String())

	// Filter duplicate getdirblocks requests.
	if p.prevGetBlocksStop != nil && p.prevGetBlocksBegin != nil &&
		beginHash != nil && stopHash.IsEqual(p.prevGetBlocksStop) &&
		beginHash.IsEqual(p.prevGetBlocksBegin) {

		peerLog.Tracef("Filtering duplicate [getdirblocks] with begin "+
			"hash %v, stop hash %v", beginHash, stopHash)
		return nil
	}

	// Construct the getblocks request and queue it to be sent.
	msg := wire.NewMsgGetDirBlocks(stopHash)
	for _, hash := range locator {
		err := msg.AddBlockLocatorHash(hash)
		if err != nil {
			return err
		}
		fmt.Printf("add dir block hash=%s\n", hash.String())
	}
	p.QueueMessage(msg, nil)

	// Update the previous getblocks request information for filtering
	// duplicates.
	p.prevGetBlocksBegin = beginHash
	p.prevGetBlocksStop = stopHash
	return nil
}

// pushGetNonDirDataMsg takes the passed DBlock
// and return corresponding data block like Factoid block,
// EC block, Entry block, and Entry
func (p *peer) pushGetNonDirDataMsg(dblock *common.DirectoryBlock) {
	util.Trace()

	binary, _ := dblock.MarshalBinary()
	commonHash := common.Sha(binary)
	hash, _ := wire.NewShaHash(commonHash.Bytes)

	iv := wire.NewInvVect(wire.InvTypeFactomNonDirBlock, hash)
	gdmsg := wire.NewMsgGetNonDirData()
	gdmsg.AddInvVect(iv)
	if len(gdmsg.InvList) > 0 {
		p.QueueMessage(gdmsg, nil)
	}
}

// pushGetEntryDataMsg takes the passed EBlock
// and return all the corresponding EBEntries
func (p *peer) pushGetEntryDataMsg(eblock *common.EBlock) {
	util.Trace()

	binary, _ := eblock.MarshalBinary()
	commonHash := common.Sha(binary)
	hash, _ := wire.NewShaHash(commonHash.Bytes)

	iv := wire.NewInvVect(wire.InvTypeFactomEntry, hash)
	gdmsg := wire.NewMsgGetEntryData()
	gdmsg.AddInvVect(iv)
	if len(gdmsg.InvList) > 0 {
		p.QueueMessage(gdmsg, nil)
	}
}

<<<<<<< HEAD
// pushECBlockMsg sends a entry credit block message for the provided block
// hash to the connected peer.  An error is returned if the block hash is not
// known.
func (p *peer) pushECBlockMsg(commonhash *common.Hash, doneChan, waitChan chan struct{}) error {
=======

// pushABlockMsg sends an admin block message for the provided block hash to the
// connected peer.  An error is returned if the block hash is not known.
func (p *peer) pushABlockMsg(commonhash *common.Hash, doneChan, waitChan chan struct{}) error {
	util.Trace()

	blk, err := db.FetchABlockByHash(commonhash)

	if err != nil {
		peerLog.Tracef("Unable to fetch requested admin block sha %v: %v",
			commonhash, err)

		if doneChan != nil {
			doneChan <- struct{}{}
		}
		return err
	}

	fmt.Printf("commonHash=%s, admin block=%s\n", commonhash.String(), spew.Sdump(blk))

	// Once we have fetched data wait for any previous operation to finish.
	if waitChan != nil {
		<-waitChan
	}

	msg := wire.NewMsgABlock()
	msg.ABlk = blk
	fmt.Printf("ablock=%s\n", spew.Sdump(blk))
	p.QueueMessage(msg, doneChan) //blk.MsgBlock(), dc)
	return nil
}

// pushCBlockMsg sends a entry credit block message for the provided block hash to the
// connected peer.  An error is returned if the block hash is not known.
func (p *peer) pushCBlockMsg(commonhash *common.Hash, doneChan, waitChan chan struct{}) error {
>>>>>>> 1a95b208
	util.Trace()

	blk, err := db.FetchECBlockByHash(commonhash)

	if err != nil {
		peerLog.Tracef("Unable to fetch requested entry credit block sha %v: %v",
			commonhash, err)

		if doneChan != nil {
			doneChan <- struct{}{}
		}
		return err
	}

	fmt.Printf("commonHash=%s, entry credit block=%s\n", commonhash.String(), spew.Sdump(blk))

	// Once we have fetched data wait for any previous operation to finish.
	if waitChan != nil {
		<-waitChan
	}

	msg := wire.NewMsgECBlock()
	msg.ECBlock = blk
	fmt.Printf("cblock=%s\n", spew.Sdump(blk))
	p.QueueMessage(msg, doneChan) //blk.MsgBlock(), dc)
	return nil
}

// pushEBlockMsg sends a entry block message for the provided block hash to the
// connected peer.  An error is returned if the block hash is not known.
func (p *peer) pushEBlockMsg(commonhash *common.Hash, doneChan, waitChan chan struct{}) error {
	util.Trace()

	blk, err := db.FetchEBlockByMR(commonhash)

	if err != nil {
		peerLog.Tracef("Unable to fetch requested entry block sha %v: %v",
			commonhash, err)

		if doneChan != nil {
			doneChan <- struct{}{}
		}
		return err
	}

	fmt.Printf("commonHash=%s, entry block=%s\n", commonhash.String(), spew.Sdump(blk))

	// Once we have fetched data wait for any previous operation to finish.
	if waitChan != nil {
		<-waitChan
	}

	msg := wire.NewMsgEBlock()
	msg.EBlk = blk
	fmt.Printf("eblock=%s\n", spew.Sdump(blk))
	p.QueueMessage(msg, doneChan) //blk.MsgBlock(), dc)
	return nil
}

// pushEntryMsg sends a EBlock entry message for the provided ebentry hash to the
// connected peer.  An error is returned if the block hash is not known.
func (p *peer) pushEntryMsg(commonhash *common.Hash, doneChan, waitChan chan struct{}) error {
	util.Trace()

	entry, err := db.FetchEntryByHash(commonhash)

	if err != nil {
		peerLog.Tracef("Unable to fetch requested eblock entry sha %v: %v",
			commonhash, err)

		if doneChan != nil {
			doneChan <- struct{}{}
		}
		return err
	}

	fmt.Printf("commonHash=%s, entry=%s\n", commonhash.String(), spew.Sdump(entry))

	// Once we have fetched data wait for any previous operation to finish.
	if waitChan != nil {
		<-waitChan
	}

	msg := wire.NewMsgEntry()
	msg.Entry = entry
	fmt.Printf("Entry=%s\n", spew.Sdump(entry))
	p.QueueMessage(msg, doneChan) //blk.MsgBlock(), dc)
	return nil
}<|MERGE_RESOLUTION|>--- conflicted
+++ resolved
@@ -609,13 +609,6 @@
 	}
 }
 
-<<<<<<< HEAD
-// pushECBlockMsg sends a entry credit block message for the provided block
-// hash to the connected peer.  An error is returned if the block hash is not
-// known.
-func (p *peer) pushECBlockMsg(commonhash *common.Hash, doneChan, waitChan chan struct{}) error {
-=======
-
 // pushABlockMsg sends an admin block message for the provided block hash to the
 // connected peer.  An error is returned if the block hash is not known.
 func (p *peer) pushABlockMsg(commonhash *common.Hash, doneChan, waitChan chan struct{}) error {
@@ -647,11 +640,10 @@
 	return nil
 }
 
-// pushCBlockMsg sends a entry credit block message for the provided block hash to the
-// connected peer.  An error is returned if the block hash is not known.
-func (p *peer) pushCBlockMsg(commonhash *common.Hash, doneChan, waitChan chan struct{}) error {
->>>>>>> 1a95b208
-	util.Trace()
+// pushECBlockMsg sends a entry credit block message for the provided block
+// hash to the connected peer.  An error is returned if the block hash is not
+// known.
+func (p *peer) pushECBlockMsg(commonhash *common.Hash, doneChan, waitChan chan struct{}) error {
 
 	blk, err := db.FetchECBlockByHash(commonhash)
 
