// Copyright 2015 FactomProject Authors. All rights reserved.
// Use of this source code is governed by the MIT license
// that can be found in the LICENSE file.

// factomlog is based on github.com/alexcesaro/log and
// github.com/alexcesaro/log/golog (MIT License)

package btcd

import (
	"encoding/binary"
	"errors"
	"fmt"
	"io/ioutil"
	"log"
	"os"
	"sort"
	"strconv"

	"github.com/FactomProject/FactomCode/anchor"
	"github.com/FactomProject/FactomCode/common"
	"github.com/FactomProject/FactomCode/consensus"
	"github.com/FactomProject/FactomCode/database"
	"github.com/FactomProject/FactomCode/factomlog"
	"github.com/FactomProject/FactomCode/util"
	"github.com/FactomProject/btcd/wire"
	"github.com/FactomProject/btcutil"
	"github.com/davecgh/go-spew/spew"
)

const (
	//Server running mode
	FULL_NODE   = "FULL"
	SERVER_NODE = "SERVER"
	LIGHT_NODE  = "LIGHT"

	//Server public key for milestone 1
	SERVER_PUB_KEY = "8cee85c62a9e48039d4ac294da97943c2001be1539809ea5f54721f0c5477a0a"
	// GENESIS_DIR_BLOCK_HASH = "43f308adb91984ce340f626e39c3707db31343eff0563a4dfe5dd8d31ed95488"
	GENESIS_DIR_BLOCK_HASH = "2923d512f88f8979d33c3b66530897d469517db0885f6490c34f14b088290fc2"
)

var (
	currentAddr btcutil.Address
	db          database.Db        // database
	dchain      *common.DChain     //Directory Block Chain
	ecchain     *common.ECChain    //Entry Credit Chain
	achain      *common.AdminChain //Admin Chain
	fchainID    *common.Hash

	creditsPerChain   int32  = 10
	creditsPerFactoid uint64 = 1000

	// To be moved to ftmMemPool??
	chainIDMap      map[string]*common.EChain // ChainIDMap with chainID string([32]byte) as key
	commitChainMap  = make(map[string]*common.CommitChain, 0)
	commitEntryMap  = make(map[string]*common.CommitEntry, 0)
	eCreditMap      map[*[32]byte]int32       // eCreditMap with public key string([32]byte) as key, credit balance as value

	chainIDMapBackup      map[string]*common.EChain //previous block bakcup - ChainIDMap with chainID string([32]byte) as key
	eCreditMapBackup      map[*[32]byte]int32       // backup from previous block - eCreditMap with public key string([32]byte) as key, credit balance as value

	//Diretory Block meta data map
	//dbInfoMap map[string]*common.DBInfo // dbInfoMap with dbHash string([32]byte) as key

	fMemPool *ftmMemPool
	plMgr    *consensus.ProcessListMgr

	//Server Private key and Public key for milestone 1
	serverPrivKey common.PrivateKey
	serverPubKey  common.PublicKey

	FactoshisPerCredit uint64 // .001 / .15 * 100000000 (assuming a Factoid is .15 cents, entry credit = .1 cents

	factomdUser string
	factomdPass string
)

var (
	directoryBlockInSeconds int
	dataStorePath           string
	ldbpath                 string
	nodeMode                string
	devNet                  bool
	serverPrivKeyHex        string
)

func LoadConfigurations(cfg *util.FactomdConfig) {
	util.Trace()

	//setting the variables by the valued form the config file
	logLevel = cfg.Log.LogLevel
	dataStorePath = cfg.App.DataStorePath
	ldbpath = cfg.App.LdbPath
	directoryBlockInSeconds = cfg.App.DirectoryBlockInSeconds
	nodeMode = cfg.App.NodeMode
	serverPrivKeyHex = cfg.App.ServerPrivKey

	factomdUser = cfg.Btc.RpcUser
	factomdPass = cfg.Btc.RpcPass
}

func watchError(err error) {
	panic(err)
}

func readError(err error) {
	fmt.Println("error: ", err)
}

// Initialize the entry chains in memory from db
func initEChainFromDB(chain *common.EChain) {

	eBlocks, _ := db.FetchAllEBlocksByChain(chain.ChainID)
	sort.Sort(util.ByEBlockIDAccending(*eBlocks))

	for i := 0; i < len(*eBlocks); i = i + 1 {
		if uint32(i) != (*eBlocks)[i].Header.EBHeight {
			panic(errors.New("BlockID does not equal index for chain:" + chain.ChainID.String() + " block:" + fmt.Sprintf("%v", (*eBlocks)[i].Header.EBHeight)))
		}
	}

	if len(*eBlocks) == 0 {
		chain.NextBlockHeight = 0
		chain.NextBlock, _ = common.CreateBlock(chain, nil, 10)
	} else {
		chain.NextBlockHeight = uint32(len(*eBlocks))
		chain.NextBlock, _ = common.CreateBlock(chain, &(*eBlocks)[len(*eBlocks)-1], 10)
	}

	// Initialize chain with the first entry (Name and rules) for non-server mode
	if nodeMode != SERVER_NODE && chain.FirstEntry == nil && len(*eBlocks) > 0 {
		chain.FirstEntry, _ = db.FetchEntryByHash((*eBlocks)[0].EBEntries[0].EntryHash)
		if chain.FirstEntry != nil {
			db.InsertChain(chain)
		}
	}

	if chain.NextBlock.IsSealed == true {
		panic("chain.NextBlock.IsSealed for chain:" + chain.ChainID.String())
	}
}

func initProcess() {

	wire.Init()

	util.Trace()

	// init server private key or pub key
	initServerKeys()

	// init mem pools
	fMemPool = new(ftmMemPool)
	fMemPool.init_ftmMemPool()

	// init wire.FChainID
	wire.FChainID = new(common.Hash)
	wire.FChainID.SetBytes(common.FACTOID_CHAINID)

	FactoshisPerCredit = 666667 // .001 / .15 * 100000000 (assuming a Factoid is .15 cents, entry credit = .1 cents

	// init Directory Block Chain
	initDChain()
	fmt.Println("Loaded", dchain.NextBlockHeight, "Directory blocks for chain: "+dchain.ChainID.String())

	// init Entry Credit Chain
	initECChain()
	fmt.Println("Loaded", ecchain.NextBlockHeight, "Entry Credit blocks for chain: "+ecchain.ChainID.String())

	// init Admin Chain
	initAChain()
	fmt.Println("Loaded", achain.NextBlockHeight, "Admin blocks for chain: "+achain.ChainID.String())

	anchor.InitAnchor(db)

	// build the Genesis blocks if the current height is 0
	if dchain.NextBlockHeight == 0 {
		buildGenesisBlocks()
	} else {
		// still send a message to the btcd-side to start up the database; such as a current block height
		eomMsg := &wire.MsgInt_EOM{
			EOM_Type:         wire.INFO_CURRENT_HEIGHT,
			NextDBlockHeight: dchain.NextBlockHeight,
		}
		outCtlMsgQueue <- eomMsg

		// To be improved in milestone 2
		SignDirectoryBlock()
	}

	// init process list manager
	initProcessListMgr()

	// init Entry Chains
	initEChains()
	for _, chain := range chainIDMap {
		initEChainFromDB(chain)

		fmt.Println("Loaded", chain.NextBlockHeight, "blocks for chain: "+chain.ChainID.String())
		//fmt.Printf("PROCESSOR: echain=%s\n", spew.Sdump(chain))
	}

	// Validate all dir blocks
	err := validateDChain(dchain)
	if err != nil {
		if nodeMode == SERVER_NODE {
			panic("Error found in validating directory blocks: " + err.Error())
		} else {
			dchain.IsValidated = false
		}
	}
}

func Start_Processor(
	ldb database.Db,
	inMsgQ chan wire.FtmInternalMsg,
	outMsgQ chan wire.FtmInternalMsg,
	inCtlMsgQ chan wire.FtmInternalMsg,
	outCtlMsgQ chan wire.FtmInternalMsg,
	doneFBlockQ chan wire.FtmInternalMsg) {
	db = ldb

	inMsgQueue = inMsgQ
	outMsgQueue = outMsgQ

	inCtlMsgQueue = inCtlMsgQ
	outCtlMsgQueue = outCtlMsgQ
	doneFBlockQueue = doneFBlockQ

	initProcess()

	// Initialize timer for the open dblock before processing messages
	if nodeMode == SERVER_NODE {
		timer := &BlockTimer{
			nextDBlockHeight: dchain.NextBlockHeight,
			inCtlMsgQueue:    inCtlMsgQueue,
		}
		go timer.StartBlockTimer()
	}

	util.Trace("before range inMsgQ")
	// Process msg from the incoming queue one by one
	for {
		select {
		case msg := <-inMsgQ:
			fmt.Printf("PROCESSOR: in inMsgQ, msg:%+v\n", msg)

			if err := serveMsgRequest(msg); err != nil {
				log.Println(err)
			}

		case ctlMsg := <-inCtlMsgQueue:
			fmt.Printf("PROCESSOR: in ctlMsg, msg:%+v\n", ctlMsg)

			if err := serveMsgRequest(ctlMsg); err != nil {
				log.Println(err)
			}
		}

	}

	util.Trace()

}

func fileNotExists(name string) bool {
	_, err := os.Stat(name)
	if os.IsNotExist(err) {
		return true
	}
	return err != nil
}

// Serve the "fast lane" incoming control msg from inCtlMsgQueue
func serveCtlMsgRequest(msg wire.FtmInternalMsg) error {

	util.Trace()

	switch msg.Command() {
	case wire.CmdCommitChain:

	default:
		return errors.New("Message type unsupported:" + fmt.Sprintf("%+v", msg))
	}
	return nil

}

// Serve incoming msg from inMsgQueue
func serveMsgRequest(msg wire.FtmInternalMsg) error {

	util.Trace()

	switch msg.Command() {
	case wire.CmdCommitChain:
		msgCommitChain, ok := msg.(*wire.MsgCommitChain)
		if ok && msgCommitChain.IsValid() {
			err := processCommitChain(msgCommitChain)
			if err != nil {
				return err
			}
		} else {
			return errors.New("Error in processing msg:" + fmt.Sprintf("%+v", msg))
		}
		// Broadcast the msg to the network if no errors
		outMsgQueue <- msg
<<<<<<< HEAD

	case wire.CmdRevealChain:
		msgRevealChain, ok := msg.(*wire.MsgRevealChain)
		if ok {
			err := processRevealChain(msgRevealChain)
			if err != nil {
				return err
			}
		} else {
			return errors.New("Error in processing msg:" + fmt.Sprintf("%+v", msg))
		}
		// Broadcast the msg to the network if no errors
		outMsgQueue <- msg
=======
		
//	case wire.CmdRevealChain:
//		msgRevealChain, ok := msg.(*wire.MsgRevealChain)
//		if ok {
//			err := processRevealChain(msgRevealChain)
//			if err != nil {
//				return err
//			}
//		} else {
//			return errors.New("Error in processing msg:" + fmt.Sprintf("%+v", msg))
//		}
//		// Broadcast the msg to the network if no errors
//		outMsgQueue <- msg		
>>>>>>> 67eee207

	case wire.CmdCommitEntry:
		msgCommitEntry, ok := msg.(*wire.MsgCommitEntry)
		if ok && msgCommitEntry.IsValid() {
			err := processCommitEntry(msgCommitEntry)
			if err != nil {
				return err
			}
		} else {
			return errors.New("Error in processing msg:" + fmt.Sprintf("%+v", msg))
		}
		// Broadcast the msg to the network if no errors
		outMsgQueue <- msg

	case wire.CmdRevealEntry:
		msgRevealEntry, ok := msg.(*wire.MsgRevealEntry)
		if ok {
			err := processRevealEntry(msgRevealEntry)
			if err != nil {
				return err
			}
		} else {
			return errors.New("Error in processing msg:" + fmt.Sprintf("%+v", msg))
		}
		// Broadcast the msg to the network if no errors
		outMsgQueue <- msg

	case wire.CmdInt_FactoidObj:
		factoidObj, ok := msg.(*wire.MsgInt_FactoidObj)
		if ok {
			err := processFactoidTx(factoidObj)
			if err != nil {
				return err
			}
		} else {
			return errors.New("Error in processing msg:" + fmt.Sprintf("%+v", msg))
		}

	case wire.CmdInt_EOM:
		util.Trace("CmdInt_EOM")

		if nodeMode == SERVER_NODE {
			msgEom, ok := msg.(*wire.MsgInt_EOM)
			if !ok {
				return errors.New("Error in build blocks:" + fmt.Sprintf("%+v", msg))
			}
			fmt.Printf("PROCESSOR: End of minute msg - wire.CmdInt_EOM:%+v\n", msg)

			if msgEom.EOM_Type == wire.END_MINUTE_10 {
				// Process from Orphan pool before the end of process list
				processFromOrphanPool()

				// Pass the Entry Credit Exchange Rate into the Factoid component
				msgEom.EC_Exchange_Rate = FactoshisPerCredit
				plMgr.AddMyProcessListItem(msgEom, nil, wire.END_MINUTE_10)

				//Notify the factoid component to start building factoid block
				util.Trace("Notify the factoid component to start building factoid block")

				outCtlMsgQueue <- msgEom

				err := buildBlocks()
				if err != nil {
					return err
				}
			} else if msgEom.EOM_Type >= wire.END_MINUTE_1 && msgEom.EOM_Type < wire.END_MINUTE_10 {
				plMgr.AddMyProcessListItem(msgEom, nil, msgEom.EOM_Type)
			}
		}

	case wire.CmdInt_FactoidBlock:
		factoidBlock, ok := msg.(*wire.MsgInt_FactoidBlock)
		util.Trace("Factoid Block (GENERATED??) -- detected in the processor")
		fmt.Println("factoidBlock= ", factoidBlock, " ok= ", ok)

	case wire.CmdDirBlock:
		if nodeMode == SERVER_NODE {
			break
		}

		dirBlock, ok := msg.(*wire.MsgDirBlock)
		if ok {
			err := processDirBlock(dirBlock)
			if err != nil {
				return err
			}
		} else {
			return errors.New("Error in processing msg:" + fmt.Sprintf("%+v", msg))
		}

	case wire.CmdABlock:
		if nodeMode == SERVER_NODE {
			break
		}

		ablock, ok := msg.(*wire.MsgABlock)
		if ok {
			err := processABlock(ablock)
			if err != nil {
				return err
			}
		} else {
			return errors.New("Error in processing msg:" + fmt.Sprintf("%+v", msg))
		}

	case wire.CmdECBlock:
		if nodeMode == SERVER_NODE {
			break
		}

		cblock, ok := msg.(*wire.MsgECBlock)
		if ok {
			err := processCBlock(cblock)
			if err != nil {
				return err
			}
		} else {
			return errors.New("Error in processing msg:" + fmt.Sprintf("%+v", msg))
		}

	case wire.CmdEBlock:
		if nodeMode == SERVER_NODE {
			break
		}

		eblock, ok := msg.(*wire.MsgEBlock)
		if ok {
			err := processEBlock(eblock)
			if err != nil {
				return err
			}
		} else {
			return errors.New("Error in processing msg:" + fmt.Sprintf("%+v", msg))
		}

	case wire.CmdEntry:
		if nodeMode == SERVER_NODE {
			break
		}

		entry, ok := msg.(*wire.MsgEntry)
		if ok {
			err := processEntry(entry)
			if err != nil {
				return err
			}
		} else {
			return errors.New("Error in processing msg:" + fmt.Sprintf("%+v", msg))
		}

	default:
		return errors.New("Message type unsupported:" + fmt.Sprintf("%+v", msg))
	}

	return nil
}

// processDirBlock validates dir block and save it to factom db.
// similar to blockChain.BC_ProcessBlock
func processDirBlock(msg *wire.MsgDirBlock) error {
	util.Trace()

	blk, _ := db.FetchDBlockByHeight(msg.DBlk.Header.BlockHeight)
	if blk != nil {
		fmt.Println("DBlock already existing for height:" + string(msg.DBlk.Header.BlockHeight))
		return nil
	}

	msg.DBlk.IsSealed = true
	dchain.AddDBlockToDChain(msg.DBlk)

	db.ProcessDBlockBatch(msg.DBlk) //?? to be removed later

	fmt.Printf("PROCESSOR: MsgDirBlock=%s\n", spew.Sdump(msg.DBlk))
	fmt.Printf("PROCESSOR: dchain=%s\n", spew.Sdump(dchain))

	exportDChain(dchain)

	return nil
}

// processABlock validates admin block and save it to factom db.
// similar to blockChain.BC_ProcessBlock
func processABlock(msg *wire.MsgABlock) error {
	util.Trace()

	//Need to validate against Dchain??

	db.ProcessABlockBatch(msg.ABlk)

	fmt.Printf("PROCESSOR: MsgABlock=%s\n", spew.Sdump(msg.ABlk))

	exportAChain(achain)

	return nil
}

// processCBlock validates entry credit block and save it to factom db.
// similar to blockChain.BC_ProcessBlock
func processCBlock(msg *wire.MsgECBlock) error {
	util.Trace()

	//Need to validate against Dchain??

	db.ProcessECBlockBatch(msg.ECBlock)

	fmt.Printf("PROCESSOR: MsgCBlock=%s\n", spew.Sdump(msg.ECBlock))

	exportECChain(ecchain)

	return nil
}

// processEBlock validates entry block and save it to factom db.
// similar to blockChain.BC_ProcessBlock
func processEBlock(msg *wire.MsgEBlock) error {
	util.Trace()
	if msg.EBlk.Header.DBHeight >= dchain.NextBlockHeight || msg.EBlk.Header.DBHeight < 0 {
		return errors.New("MsgEBlock has an invalid DBHeight:" + strconv.Itoa(int(msg.EBlk.Header.DBHeight)))
	}

	dblock := dchain.Blocks[msg.EBlk.Header.DBHeight]

	if dblock == nil {
		return errors.New("MsgEBlock has an invalid DBHeight:" + strconv.Itoa(int(msg.EBlk.Header.DBHeight)))
	}

	msg.EBlk.BuildMerkleRoot()

	validEblock := false
	for _, dbEntry := range dblock.DBEntries {
		if msg.EBlk.MerkleRoot.IsSameAs(dbEntry.MerkleRoot) && dbEntry.ChainID.IsSameAs(msg.EBlk.Header.ChainID) {
			validEblock = true
			break
		}
	}

	if !validEblock {
		return errors.New("Invalid MsgEBlock with height:" + strconv.Itoa(int(msg.EBlk.Header.EBHeight)))
	}

	// create a chain in db if it's not existing
	chain := chainIDMap[msg.EBlk.Header.ChainID.String()]
	if chain == nil {
		chain = new(common.EChain)
		chain.ChainID = msg.EBlk.Header.ChainID

		if msg.EBlk.Header.EBHeight == 0 {
			chain.FirstEntry, _ = db.FetchEntryByHash(msg.EBlk.EBEntries[0].EntryHash)
		}

		db.InsertChain(chain)
		chainIDMap[chain.ChainID.String()] = chain
	} else if chain.FirstEntry == nil && msg.EBlk.Header.EBHeight == 0 {
		chain.FirstEntry, _ = db.FetchEntryByHash(msg.EBlk.EBEntries[0].EntryHash)
		db.InsertChain(chain)
	}

	db.ProcessEBlockBatch(msg.EBlk)

	fmt.Printf("PROCESSOR: MsgEBlock=%s\n", spew.Sdump(msg.EBlk))

	exportEChain(chain)

	return nil
}

// processEntry validates entry and save it to factom db.
// similar to blockChain.BC_ProcessBlock
func processEntry(msg *wire.MsgEntry) error {
	util.Trace()

	// store the new entry in db
	entryBinary, _ := msg.Entry.MarshalBinary()
	entryHash := common.Sha(entryBinary)
	db.InsertEntry(entryHash, &entryBinary, msg.Entry, &msg.Entry.ChainID.Bytes)

	fmt.Printf("PROCESSOR: MsgEntry=%s\n", spew.Sdump(msg.Entry))

	return nil
}

/* this should be processed on btcd side
// processFactoidBlock validates factoid block and save it to factom db.
func processFactoidBlock(msg *wire.MsgBlock) error {
	util.Trace()
	fmt.Printf("PROCESSOR: MsgFactoidBlock=%s\n", spew.Sdump(msg))
	return nil
}
*/

// Process a factoid obj message and put it in the process list
func processFactoidTx(msg *wire.MsgInt_FactoidObj) error {

	// Update the credit balance in memory for each EC output
	for k, v := range msg.EntryCredits {
		pubKey := new([32]byte)
		copy(pubKey[:], k.Bytes())
		//credits := int32(creditsPerFactoid * v / 100000000)
		// Update the credit balance in memory
		balance, _ := eCreditMap[pubKey]
		eCreditMap[pubKey] = balance + int32(v)
	}

	// Add to MyPL if Server Node
	if nodeMode == SERVER_NODE {
		err := plMgr.AddMyProcessListItem(msg, msg.TxSha, wire.ACK_FACTOID_TX)
		if err != nil {
			return err
		}

	}

	return nil
}

func processRevealEntry(msg *wire.MsgRevealEntry) error {
	e := msg.Entry
	bin, _ := e.MarshalBinary()
	h, _ := wire.NewShaHash(e.Hash().Bytes)
	
	if c, ok := commitEntryMap[e.Hash().String()]; ok {
		if chainIDMap[e.ChainID.String()] == nil {	
			fMemPool.addOrphanMsg(msg, h)
			return fmt.Errorf("This chain is not supported: %s",
				msg.Entry.ChainID.String())
		}
		
		cred := int32(binary.Size(bin)/1024+1)
		if int32(c.Credits) < cred {	
			fMemPool.addOrphanMsg(msg, h)
			return fmt.Errorf("Credit needs to paid first before an entry is revealed: %s", e.Hash().String())
			// Add the msg to the Mem pool
			fMemPool.addMsg(msg, h)
		
			// Add to MyPL if Server Node
			if nodeMode == SERVER_NODE {
				if err := plMgr.AddMyProcessListItem(msg, h,
					wire.ACK_REVEAL_ENTRY); err != nil {
					return err
				}
			}
		}
		
		delete(commitEntryMap, e.Hash().String())
		return nil
	} else if c, ok := commitChainMap[e.Hash().String()]; ok {
		if chainIDMap[e.ChainID.String()] != nil {	
			fMemPool.addOrphanMsg(msg, h)
			return fmt.Errorf("This chain is not supported: %s",
				msg.Entry.ChainID.String())
		}
		
		// add new chain to chainIDMap
		newChain := new(common.EChain)
		newChain.ChainID = e.ChainID
		newChain.FirstEntry = e
		chainIDMap[e.ChainID.String()] = newChain
		
		cred := int32(binary.Size(bin)/1024+1+10)
		if int32(c.Credits) < cred {	
			fMemPool.addOrphanMsg(msg, h)
			return fmt.Errorf("Credit needs to paid first before an entry is revealed: %s", e.Hash().String())
			// Add the msg to the Mem pool
			fMemPool.addMsg(msg, h)
		
			// Add to MyPL if Server Node
			if nodeMode == SERVER_NODE {
				if err := plMgr.AddMyProcessListItem(msg, h,
					wire.ACK_REVEAL_ENTRY); err != nil {
					return err
				}
			}
		}
		
		delete(commitChainMap, e.Hash().String())
		return nil
	} else {
		return fmt.Errorf("No commit for entry")
	}

	return nil	
}

func processCommitEntry(msg *wire.MsgCommitEntry) error {
	c := msg.CommitEntry

	// check that the CommitChain is fresh
	if !c.InTime() {
		return fmt.Errorf("Cannot commit chain, CommitChain must be timestamped within 24 hours of commit")
	}

	// check to see if the EntryHash has already been committed
	if _, exist := commitEntryMap[c.EntryHash.String()]; exist {
		return fmt.Errorf("Cannot commit entry, entry has already been commited")
	}
	
	// add to the commitEntryMap
	commitEntryMap[c.EntryHash.String()] = c
	
	// Server: add to MyPL
	if nodeMode == SERVER_NODE {
		h, _ := msg.Sha()
		if err := plMgr.AddMyProcessListItem(msg, &h, wire.ACK_COMMIT_ENTRY);
			err != nil {
			return err
		}
	}
	
	return nil
}

func processCommitChain(msg *wire.MsgCommitChain) error {
<<<<<<< HEAD

	shaHash, _ := msg.Sha()

	// Check if the chain id already exists
	//	_, existing := chainIDMap[msg.CommitChain.ChainID.String()]
	//	if !existing {
	//		if msg.ChainID.IsSameAs(dchain.ChainID) || msg.CommitChain.ChainID.IsSameAs(cchain.ChainID) {
	//			existing = true
	//		}
	//	}
	//	if existing {
	//		return errors.New("Already existing chain id:" + msg.CommitChain.ChainID.String())
	//	}

	// Precalculate the key and value pair for prePaidEntryMap
	key := getPrePaidChainKey(msg.CommitChain.EntryHash,
		msg.CommitChain.ChainIDHash)

	// Update the credit balance in memory
	creditBalance, _ := eCreditMap[msg.CommitChain.ECPubKey]
	if creditBalance < int32(msg.CommitChain.Credits) {
		return fmt.Errorf("Insufficient credits for public key: %x Balance: %d", msg.CommitChain.ECPubKey, creditBalance)
=======
	c := msg.CommitChain
	
	// check that the CommitChain is fresh
	if !c.InTime() {
		return fmt.Errorf("Cannot commit chain, CommitChain must be timestamped within 24 hours of commit")
>>>>>>> 67eee207
	}
	
	// check to see if the EntryHash has already been committed
	if _, exist := commitChainMap[c.EntryHash.String()]; exist {
		return fmt.Errorf("Cannot commit chain, first entry for chain already exists")
	}
	
	// deduct the entry credits from the eCreditMap
	if eCreditMap[c.ECPubKey] < int32(c.Credits) {
		return fmt.Errorf("Not enough credits for CommitChain")
	}
	eCreditMap[c.ECPubKey] -= int32(c.Credits)
	
	// add to the commitChainMap
	commitChainMap[c.EntryHash.String()] = c

	// Server: add to MyPL
	if nodeMode == SERVER_NODE {
		h, _ := msg.Sha()
		if err := plMgr.AddMyProcessListItem(msg, &h,
			wire.ACK_COMMIT_CHAIN); err != nil {
			return err
		}
	}
	
	return nil
}

func processBuyEntryCredit(pubKey *[32]byte, credits int32, factoidTxHash *common.Hash) error {

	// Update the credit balance in memory
	balance, _ := eCreditMap[pubKey]
	eCreditMap[pubKey] = balance + credits

	return nil
}

// Process Orphan pool before the end of 10 min
func processFromOrphanPool() error {
	for k, msg := range fMemPool.orphans {
		switch msg.Command() {
		case wire.CmdCommitChain:
			msgCommitChain, _ := msg.(*wire.MsgCommitChain)
			err := processCommitChain(msgCommitChain)
			if err != nil {
				return err
			}
			delete(fMemPool.orphans, k)

		case wire.CmdCommitEntry:
			msgCommitEntry, _ := msg.(*wire.MsgCommitEntry)
			err := processCommitEntry(msgCommitEntry)
			if err != nil {
				return err
			}
			delete(fMemPool.orphans, k)

		case wire.CmdRevealEntry:
			msgRevealEntry, _ := msg.(*wire.MsgRevealEntry)
			err := processRevealEntry(msgRevealEntry)
			if err != nil {
				return err
			}
			delete(fMemPool.orphans, k)
		}
	}
	return nil
}

func buildRevealEntry(msg *wire.MsgRevealEntry) {

	chain := chainIDMap[msg.Entry.ChainID.String()]

	// store the new entry in db
	entryBinary, _ := msg.Entry.MarshalBinary()
	entryHash := common.Sha(entryBinary)
	db.InsertEntry(entryHash, &entryBinary, msg.Entry, &chain.ChainID.Bytes)

	err := chain.NextBlock.AddEBEntry(msg.Entry)

	if err != nil {
		panic("Error while adding Entity to Block:" + err.Error())
	}

}

func buildCommitEntry(msg *wire.MsgCommitEntry) {
	ecchain.NextBlock.AddEntry(msg.CommitEntry)
}

func buildCommitChain(msg *wire.MsgCommitChain) {
	ecchain.NextBlock.AddEntry(msg.CommitChain)
}

func buildFactoidObj(msg *wire.MsgInt_FactoidObj) {
	factoidTxHash := new(common.Hash)
	factoidTxHash.SetBytes(msg.TxSha.Bytes())

	for k, v := range msg.EntryCredits {
		pubkey := new([32]byte)
		copy(pubkey[:], k.Bytes())
		cbEntry := common.NewIncreaseBalance(pubkey, factoidTxHash, int32(v))
		ecchain.NextBlock.AddEntry(cbEntry)
	}
}

func buildRevealChain(msg *wire.MsgRevealChain) {

	newChain := chainIDMap[msg.FirstEntry.ChainID.String()]

	// Store the new chain in db
	db.InsertChain(newChain)

	// Chain initialization
	initEChainFromDB(newChain)

	// store the new entry in db
	entryBinary, _ := newChain.FirstEntry.MarshalBinary()
	entryHash := common.Sha(entryBinary)
	db.InsertEntry(entryHash, &entryBinary, newChain.FirstEntry, &newChain.ChainID.Bytes)

	err := newChain.NextBlock.AddEBEntry(newChain.FirstEntry)

	if err != nil {
		panic(fmt.Sprintf(`Error while adding the First Entry to Block: %s`, err.Error()))
	}
}

// Loop through the Process List items and get the touched chains
// Put End-Of-Minute marker in the entry chains
func buildEndOfMinute(pl *consensus.ProcessList, pli *consensus.ProcessListItem) {
	tempChainMap := make(map[string]*common.EChain)
	items := pl.GetPLItems()
	for i := pli.Ack.Index; i >= 0; i-- {
		if wire.END_MINUTE_1 <= items[i].Ack.Type && items[i].Ack.Type <= wire.END_MINUTE_10 {
			break
		} else if items[i].Ack.Type == wire.ACK_REVEAL_ENTRY && tempChainMap[items[i].Ack.ChainID.String()] == nil {

			chain := chainIDMap[items[i].Ack.ChainID.String()]
			chain.NextBlock.AddEndOfMinuteMarker(pli.Ack.Type)
			// Add the new chain in the tempChainMap
			tempChainMap[chain.ChainID.String()] = chain
		}
	}

	// Add it to the entry credit chain
	entries := ecchain.NextBlock.Body.Entries
	if len(entries) > 0 && entries[len(entries)-1].ECID() != common.ECIDMinuteNumber {
		cbEntry := common.NewMinuteNumber()
		cbEntry.Number = pli.Ack.Type
		ecchain.NextBlock.AddEntry(cbEntry)
	}

	// Add it to the admin chain
	abEntries := achain.NextBlock.ABEntries
	if len(abEntries) > 0 && abEntries[len(abEntries)-1].Type() != common.TYPE_MINUTE_NUM {
		achain.NextBlock.AddEndOfMinuteMarker(pli.Ack.Type)
	}
}

// build Genesis blocks
func buildGenesisBlocks() error {
	util.Trace()

	// Send an End of Minute message to the Factoid component to create a genesis block
	eomMsg := &wire.MsgInt_EOM{
		EOM_Type:         wire.FORCE_FACTOID_GENESIS_REBUILD,
		NextDBlockHeight: 0,
	}
	outCtlMsgQueue <- eomMsg

	// Allocate the first two dbentries for ECBlock and Factoid block
	dchain.AddDBEntry(&common.DBEntry{}) // AdminBlock
	dchain.AddDBEntry(&common.DBEntry{}) // ECBlock
	dchain.AddDBEntry(&common.DBEntry{}) // Factoid block

	util.Trace()
	// Wait for Factoid block to be built and update the DbEntry
	msg := <-doneFBlockQueue
	util.Trace(spew.Sdump(msg))
	doneFBlockMsg, ok := msg.(*wire.MsgInt_FactoidBlock)
	util.Trace(spew.Sdump(doneFBlockMsg))

	//?? to be restored: if ok && doneFBlockMsg.BlockHeight == dchain.NextBlockID {
	// double check MR ??
	if ok {
		util.Trace("ok")
		dbEntryUpdate := new(common.DBEntry)
		dbEntryUpdate.ChainID = wire.FChainID
		dbEntryUpdate.MerkleRoot = doneFBlockMsg.ShaHash.ToFactomHash()

		util.Trace("before dchain")
		dchain.AddFBlockMRToDBEntry(dbEntryUpdate)
		util.Trace("after dchain")
	} else {
		panic("Error in processing msg from doneFBlockQueue:" + fmt.Sprintf("%+v", msg))
	}

	// Entry Credit Chain
	cBlock := newEntryCreditBlock(ecchain)
	fmt.Printf("buildGenesisBlocks: cBlock=%s\n", spew.Sdump(cBlock))
	dchain.AddECBlockToDBEntry(cBlock)
	exportECChain(ecchain)

	// Admin chain
	aBlock := newAdminBlock(achain)
	fmt.Printf("buildGenesisBlocks: aBlock=%s\n", spew.Sdump(aBlock))
	dchain.AddABlockToDBEntry(aBlock)
	exportAChain(achain)

	// Directory Block chain
	util.Trace("in buildGenesisBlocks")
	dbBlock := newDirectoryBlock(dchain)

	// Check block hash if genesis block
	if dbBlock.DBHash.String() != GENESIS_DIR_BLOCK_HASH {
		panic("Genesis block hash is not expected: " + dbBlock.DBHash.String())
	}

	exportDChain(dchain)

	// place an anchor into btc
	placeAnchor(dbBlock)

	return nil
}

// build blocks from all process lists
func buildBlocks() error {
	util.Trace()

	// Allocate the first three dbentries for Admin block, ECBlock and Factoid block
	dchain.AddDBEntry(&common.DBEntry{}) // AdminBlock
	dchain.AddDBEntry(&common.DBEntry{}) // ECBlock
	dchain.AddDBEntry(&common.DBEntry{}) // Factoid block

	if plMgr != nil && plMgr.MyProcessList.IsValid() {
		buildFromProcessList(plMgr.MyProcessList)
	}

	// Wait for Factoid block to be built and update the DbEntry
	msg := <-doneFBlockQueue
	doneFBlockMsg, ok := msg.(*wire.MsgInt_FactoidBlock)
	util.Trace(spew.Sdump(doneFBlockMsg))

	//?? to be restored: if ok && doneFBlockMsg.BlockHeight == dchain.NextBlockID {
	if ok {
		dbEntryUpdate := new(common.DBEntry)
		dbEntryUpdate.ChainID = wire.FChainID
		dbEntryUpdate.MerkleRoot = doneFBlockMsg.ShaHash.ToFactomHash()
		dchain.AddFBlockMRToDBEntry(dbEntryUpdate)
	} else {
		panic("Error in processing msg from doneFBlockQueue:" + fmt.Sprintf("%+v", msg))
	}

	// Entry Credit Chain
	ecBlock := newEntryCreditBlock(ecchain)
	dchain.AddECBlockToDBEntry(ecBlock)
	exportECChain(ecchain)

	// Admin chain
	aBlock := newAdminBlock(achain)
	//fmt.Printf("buildGenesisBlocks: aBlock=%s\n", spew.Sdump(aBlock))
	dchain.AddABlockToDBEntry(aBlock)
	exportAChain(achain)

	// sort the echains by chain id
	var keys []string
	for k := range chainIDMap {
		keys = append(keys, k)
	}
	sort.Strings(keys)

	// Entry Chains
	for _, k := range keys {
		chain := chainIDMap[k]
		eblock := newEntryBlock(chain)
		if eblock != nil {
			dchain.AddEBlockToDBEntry(eblock)
		}
		exportEChain(chain)
	}

	// Directory Block chain
	util.Trace("in buildBlocks")
	dbBlock := newDirectoryBlock(dchain)
	// Check block hash if genesis block here??

	// Generate the inventory vector and relay it.
	binary, _ := dbBlock.MarshalBinary()
	commonHash := common.Sha(binary)
	hash, _ := wire.NewShaHash(commonHash.Bytes)
	outMsgQueue <- (&wire.MsgInt_DirBlock{hash})

	exportDChain(dchain)

	// re-initialize the process lit manager
	initProcessListMgr()

	// Initialize timer for the new dblock
	if nodeMode == SERVER_NODE {
		timer := &BlockTimer{
			nextDBlockHeight: dchain.NextBlockHeight,
			inCtlMsgQueue:    inCtlMsgQueue,
		}
		go timer.StartBlockTimer()
	}

	// place an anchor into btc
	placeAnchor(dbBlock)

	return nil
}

// Sign the directory block
func SignDirectoryBlock() error {
	// Only Servers can write the anchor to Bitcoin network
	if nodeMode == SERVER_NODE && dchain.NextBlockHeight > 0 {
		// get the previous directory block from db
		dbBlock, _ := db.FetchDBlockByHeight(dchain.NextBlockHeight - 1)
		dbHeaderBytes, _ := dbBlock.Header.MarshalBinary()
		identityChainID := common.NewHash() // 0 ID for milestone 1
		sig := serverPrivKey.Sign(dbHeaderBytes)
		achain.NextBlock.AddABEntry(common.NewDBSignatureEntry(identityChainID, sig))
	}

	return nil
}

// Place an anchor into btc
func placeAnchor(dbBlock *common.DirectoryBlock) error {
	util.Trace()
	// Only Servers can write the anchor to Bitcoin network
	if nodeMode == SERVER_NODE && dbBlock != nil {
		// todo: need to make anchor as a go routine, independent of factomd
		// same as blockmanager to btcd
		go anchor.SendRawTransactionToBTC(dbBlock.KeyMR, uint64(dbBlock.Header.BlockHeight))
	}
	return nil
}

// build blocks from a process lists
func buildFromProcessList(pl *consensus.ProcessList) error {
	for _, pli := range pl.GetPLItems() {
		if pli.Ack.Type == wire.ACK_COMMIT_CHAIN {
			buildCommitChain(pli.Msg.(*wire.MsgCommitChain))
		} else if pli.Ack.Type == wire.ACK_COMMIT_ENTRY {
			buildCommitEntry(pli.Msg.(*wire.MsgCommitEntry))
		} else if pli.Ack.Type == wire.ACK_REVEAL_CHAIN {
			buildRevealChain(pli.Msg.(*wire.MsgRevealChain))
		} else if pli.Ack.Type == wire.ACK_REVEAL_ENTRY {
			buildRevealEntry(pli.Msg.(*wire.MsgRevealEntry))
		} else if pli.Ack.Type == wire.ACK_FACTOID_TX {
			buildFactoidObj(pli.Msg.(*wire.MsgInt_FactoidObj))
			//Send the notification to Factoid component
			outMsgQueue <- pli.Msg.(*wire.MsgInt_FactoidObj)
		} else if wire.END_MINUTE_1 <= pli.Ack.Type && pli.Ack.Type <= wire.END_MINUTE_10 {
			buildEndOfMinute(pl, pli)
		}
	}

	return nil
}

func newEntryBlock(chain *common.EChain) *common.EBlock {

	// acquire the last block
	block := chain.NextBlock

	if len(block.EBEntries) < 1 {
		//log.Println("No new entry found. No block created for chain: "  + common.EncodeChainID(chain.ChainID))
		return nil
	}

	// Create the block and add a new block for new coming entries

	block.Header.DBHeight = dchain.NextBlockHeight
	block.Header.EntryCount = uint32(len(block.EBEntries))
	block.Header.StartTime = dchain.NextBlock.Header.StartTime

	if devNet {
		block.Header.NetworkID = common.NETWORK_ID_TEST
	} else {
		block.Header.NetworkID = common.NETWORK_ID_EB
	}

	// Create the Entry Block Boday Merkle Root from EB Entries
	hashes := make([]*common.Hash, 0, len(block.EBEntries))
	for _, entry := range block.EBEntries {
		hashes = append(hashes, entry.EntryHash)
	}
	merkle := common.BuildMerkleTreeStore(hashes)
	block.Header.BodyMR = merkle[len(merkle)-1]

	// Create the Entry Block Key Merkle Root from the hash of Header and the Body Merkle Root
	hashes = make([]*common.Hash, 0, 2)
	binaryEBHeader, _ := block.Header.MarshalBinary()
	hashes = append(hashes, common.Sha(binaryEBHeader))
	hashes = append(hashes, block.Header.BodyMR)
	merkle = common.BuildMerkleTreeStore(hashes)
	block.MerkleRoot = merkle[len(merkle)-1] // MerkleRoot is not marshalized in Entry Block
	fmt.Println("block.MerkleRoot:%v", block.MerkleRoot.String())
	blkhash, _ := common.CreateHash(block)
	block.EBHash = blkhash
	log.Println("blkhash:%v", blkhash.Bytes)

	block.IsSealed = true
	chain.NextBlockHeight++
	chain.NextBlock, _ = common.CreateBlock(chain, block, 10)

	//Store the block in db
	db.ProcessEBlockBatch(block)
	log.Println("EntryBlock: block" + strconv.FormatUint(uint64(block.Header.EBHeight), 10) + " created for chain: " + chain.ChainID.String())
	return block
}

func newEntryCreditBlock(chain *common.ECChain) *common.ECBlock {

	// acquire the last block
	block := chain.NextBlock

	if chain.NextBlockHeight != dchain.NextBlockHeight {
		panic("Entry Credit Block height does not match Directory Block height:" + string(dchain.NextBlockHeight))
	}

	block.BuildHeader()

	// Create the block and add a new block for new coming entries
	chain.BlockMutex.Lock()
	chain.NextBlockHeight++
	chain.NextBlock = common.NextECBlock(block)
	chain.BlockMutex.Unlock()

	//Store the block in db
	db.ProcessECBlockBatch(block)
	log.Println("EntryCreditBlock: block" + strconv.FormatUint(uint64(block.Header.DBHeight), 10) + " created for chain: " + chain.ChainID.String())

	return block
}

func newAdminBlock(chain *common.AdminChain) *common.AdminBlock {

	// acquire the last block
	block := chain.NextBlock

	if chain.NextBlockHeight != dchain.NextBlockHeight {
		panic("Admin Block height does not match Directory Block height:" + string(dchain.NextBlockHeight))
	}

	block.Header.EntryCount = uint32(len(block.ABEntries))
	block.Header.BodySize = uint32(block.MarshalledSize() - block.Header.MarshalledSize())
	block.BuildABHash()

	// Create the block and add a new block for new coming entries
	chain.BlockMutex.Lock()
	chain.NextBlockHeight++
	chain.NextBlock, _ = common.CreateAdminBlock(chain, block, 10)
	chain.BlockMutex.Unlock()

	//Store the block in db
	db.ProcessABlockBatch(block)
	log.Println("Admin Block: block" + strconv.FormatUint(uint64(block.Header.DBHeight), 10) + " created for chain: " + chain.ChainID.String())

	return block
}

func newDirectoryBlock(chain *common.DChain) *common.DirectoryBlock {
	util.Trace("**** new Dir Block")
	// acquire the last block
	block := chain.NextBlock

	if devNet {
		block.Header.NetworkID = common.NETWORK_ID_TEST
	} else {
		block.Header.NetworkID = common.NETWORK_ID_EB
	}

	// Create the block add a new block for new coming entries
	chain.BlockMutex.Lock()
	block.Header.EntryCount = uint32(len(block.DBEntries))
	// Calculate Merkle Root for FBlock and store it in header
	if block.Header.BodyMR == nil {
		block.Header.BodyMR, _ = block.BuildBodyMR()
	}
	block.IsSealed = true
	chain.AddDBlockToDChain(block)
	chain.NextBlockHeight++
	chain.NextBlock, _ = common.CreateDBlock(chain, block, 10)
	chain.BlockMutex.Unlock()

	block.DBHash, _ = common.CreateHash(block)
	block.BuildKeyMerkleRoot()

	//Store the block in db
	db.ProcessDBlockBatch(block)

	// Initialize the dirBlockInfo obj in db
	db.InsertDirBlockInfo(common.NewDirBlockInfoFromDBlock(block))
	anchor.UpdateDirBlockInfoMap(common.NewDirBlockInfoFromDBlock(block))

	log.Println("DirectoryBlock: block" + strconv.FormatUint(uint64(block.Header.BlockHeight), 10) + " created for directory block chain: " + chain.ChainID.String())

	// To be improved in milestone 2
	SignDirectoryBlock()

	return block
}

func GetEntryCreditBalance(pubKey *[32]byte) (int32, error) {

	return eCreditMap[pubKey], nil
}

// Validate dir chain from genesis block
func validateDChain(c *common.DChain) error {

	if uint32(len(c.Blocks)) != c.NextBlockHeight {
		return errors.New("Dir chain doesn't have an expected Next Block ID: " + strconv.Itoa(int(c.NextBlockHeight)))
	}

	//prevBlk := c.Blocks[0]
	prevMR, prevBlkHash, err := validateDBlock(c, c.Blocks[0])
	if err != nil {
		return err
	}

	//validate the genesis block
	if prevBlkHash == nil || prevBlkHash.String() != GENESIS_DIR_BLOCK_HASH {
		panic("Genesis dir block is not as expected: " + prevBlkHash.String())
	}

	for i := 1; i < len(c.Blocks); i++ {
		if !prevBlkHash.IsSameAs(c.Blocks[i].Header.PrevBlockHash) {
			return errors.New("Previous block hash not matching for Dir block: " + strconv.Itoa(i))
		}
		if !prevMR.IsSameAs(c.Blocks[i].Header.PrevKeyMR) {
			return errors.New("Previous merkle root not matching for Dir block: " + strconv.Itoa(i))
		}
		mr, dblkHash, err := validateDBlock(c, c.Blocks[i])
		if err != nil {
			c.Blocks[i].IsValidated = false
			return err
		}

		prevMR = mr
		prevBlkHash = dblkHash
		c.Blocks[i].IsValidated = true
	}

	return nil
}

// Validate a dir block
func validateDBlock(c *common.DChain, b *common.DirectoryBlock) (merkleRoot *common.Hash, dbHash *common.Hash, err error) {

	bodyMR, err := b.BuildBodyMR()
	if err != nil {
		return nil, nil, err
	}

	if !b.Header.BodyMR.IsSameAs(bodyMR) {
		return nil, nil, errors.New("Invalid body MR for dir block: " + string(b.Header.BlockHeight))
	}

	for _, dbEntry := range b.DBEntries {
		switch dbEntry.ChainID.String() {
		case ecchain.ChainID.String():
			err := validateCBlockByMR(dbEntry.MerkleRoot)
			if err != nil {
				return nil, nil, err
			}
		case achain.ChainID.String():
			err := validateABlockByMR(dbEntry.MerkleRoot)
			if err != nil {
				return nil, nil, err
			}
		case wire.FChainID.String():
			err := validateFBlockByMR(dbEntry.MerkleRoot)
			if err != nil {
				return nil, nil, err
			}
		default:
			err := validateEBlockByMR(dbEntry.ChainID, dbEntry.MerkleRoot)
			if err != nil {
				return nil, nil, err
			}
		}
	}

	b.DBHash, _ = common.CreateHash(b)
	b.BuildKeyMerkleRoot()

	return b.KeyMR, b.DBHash, nil
}

func validateFBlockByMR(mr *common.Hash) error {
	// Call BTCD side for factoid block validation??

	return nil
}

func validateCBlockByMR(mr *common.Hash) error {
	cb, _ := db.FetchECBlockByHash(mr)

	if cb == nil {
		return errors.New("Entry block not found in db for merkle root: " + mr.String())
	}

	return nil
}

// Validate Admin Block by merkle root
func validateABlockByMR(mr *common.Hash) error {
	b, _ := db.FetchABlockByHash(mr)

	if b == nil {
		return errors.New("Entry block not found in db for merkle root: " + mr.String())
	}

	return nil
}

func validateEBlockByMR(cid *common.Hash, mr *common.Hash) error {

	eb, _ := db.FetchEBlockByMR(mr)

	if eb == nil {
		return errors.New("Entry block not found in db for merkle root: " + mr.String())
	}

	eb.BuildMerkleRoot()

	if !mr.IsSameAs(eb.MerkleRoot) {
		return errors.New("Entry block's merkle root does not match with: " + mr.String())
	}

	for _, ebEntry := range eb.EBEntries {
		entry, _ := db.FetchEntryByHash(ebEntry.EntryHash)
		if entry == nil {
			return errors.New("Entry not found in db for entry hash: " + ebEntry.EntryHash.String())
		}
	}

	return nil
}

func exportDChain(chain *common.DChain) {
	if len(chain.Blocks) == 0 || procLog.Level() < factomlog.Info {
		//log.Println("no blocks to save for chain: " + string (*chain.ChainID))
		return
	}

	for _, block := range chain.Blocks {
		//the open block is not saved
		if block == nil || block.IsSealed == false {
			continue
		}

		data, err := block.MarshalBinary()
		if err != nil {
			panic(err)
		}

		strChainID := chain.ChainID.String()
		if fileNotExists(dataStorePath + strChainID) {
			err := os.MkdirAll(dataStorePath+strChainID, 0777)
			if err == nil {
				log.Println("Created directory " + dataStorePath + strChainID)
			} else {
				log.Println(err)
			}
		}
		err = ioutil.WriteFile(fmt.Sprintf(dataStorePath+strChainID+"/store.%09d.block", block.Header.BlockHeight), data, 0777)
		if err != nil {
			panic(err)
		}
	}
}

func exportEChain(chain *common.EChain) {
	if procLog.Level() < factomlog.Info {
		return
	}

	eBlocks, _ := db.FetchAllEBlocksByChain(chain.ChainID)
	sort.Sort(util.ByEBlockIDAccending(*eBlocks))

	for _, block := range *eBlocks {

		data, err := block.MarshalBinary()
		if err != nil {
			panic(err)
		}

		strChainID := chain.ChainID.String()
		if fileNotExists(dataStorePath + strChainID) {
			err := os.MkdirAll(dataStorePath+strChainID, 0777)
			if err == nil {
				log.Println("Created directory " + dataStorePath + strChainID)
			} else {
				log.Println(err)
			}
		}

		err = ioutil.WriteFile(fmt.Sprintf(dataStorePath+strChainID+"/store.%09d.block", block.Header.DBHeight), data, 0777)
		if err != nil {
			panic(err)
		}
	}
}

func exportECChain(chain *common.ECChain) {
	if procLog.Level() < factomlog.Info {
		return
	}
	// get all ecBlocks from db
	ecBlocks, _ := db.FetchAllECBlocks()
	sort.Sort(util.ByECBlockIDAccending(ecBlocks))

	for _, block := range ecBlocks {
		data, err := block.MarshalBinary()
		if err != nil {
			panic(err)
		}

		strChainID := chain.ChainID.String()
		if fileNotExists(dataStorePath + strChainID) {
			err := os.MkdirAll(dataStorePath+strChainID, 0777)
			if err == nil {
				log.Println("Created directory " + dataStorePath + strChainID)
			} else {
				log.Println(err)
			}
		}
		err = ioutil.WriteFile(fmt.Sprintf(dataStorePath+strChainID+"/store.%09d.block", block.Header.DBHeight), data, 0777)
		if err != nil {
			panic(err)
		}
	}
}

func exportAChain(chain *common.AdminChain) {
	if procLog.Level() < factomlog.Info {
		return
	}
	// get all aBlocks from db
	aBlocks, _ := db.FetchAllABlocks()
	sort.Sort(util.ByABlockIDAccending(aBlocks))

	for _, block := range aBlocks {

		data, err := block.MarshalBinary()
		if err != nil {
			panic(err)
		}

		strChainID := chain.ChainID.String()
		if fileNotExists(dataStorePath + strChainID) {
			err := os.MkdirAll(dataStorePath+strChainID, 0777)
			if err == nil {
				log.Println("Created directory " + dataStorePath + strChainID)
			} else {
				log.Println(err)
			}
		}
		err = ioutil.WriteFile(fmt.Sprintf(dataStorePath+strChainID+"/store.%09d.block", block.Header.DBHeight), data, 0777)
		if err != nil {
			panic(err)
		}
	}
}

func initDChain() {
	dchain = new(common.DChain)

	//Initialize the Directory Block Chain ID
	dchain.ChainID = new(common.Hash)
	barray := common.D_CHAINID
	dchain.ChainID.SetBytes(barray)

	// get all dBlocks from db
	dBlocks, _ := db.FetchAllDBlocks()
	sort.Sort(util.ByDBlockIDAccending(dBlocks))

	//fmt.Printf("initDChain: dBlocks=%s\n", spew.Sdump(dBlocks))

	dchain.Blocks = make([]*common.DirectoryBlock, len(dBlocks), len(dBlocks)+1)

	for i := 0; i < len(dBlocks); i = i + 1 {
		if dBlocks[i].Header.BlockHeight != uint32(i) {
			panic("Error in initializing dChain:" + dchain.ChainID.String())
		}
		dBlocks[i].Chain = dchain
		dBlocks[i].IsSealed = true
		dBlocks[i].IsSavedInDB = true
		dchain.Blocks[i] = &dBlocks[i]
	}

	// double check the block ids
	for i := 0; i < len(dchain.Blocks); i = i + 1 {
		if uint32(i) != dchain.Blocks[i].Header.BlockHeight {
			panic(errors.New("BlockID does not equal index for chain:" + dchain.ChainID.String() + " block:" + fmt.Sprintf("%v", dchain.Blocks[i].Header.BlockHeight)))
		}
	}

	//Create an empty block and append to the chain
	if len(dchain.Blocks) == 0 {
		dchain.NextBlockHeight = 0
		dchain.NextBlock, _ = common.CreateDBlock(dchain, nil, 10)
	} else {
		dchain.NextBlockHeight = uint32(len(dchain.Blocks))
		dchain.NextBlock, _ = common.CreateDBlock(dchain, dchain.Blocks[len(dchain.Blocks)-1], 10)
	}

	exportDChain(dchain)

	//Double check the sealed flag
	if dchain.NextBlock.IsSealed == true {
		panic("dchain.Blocks[dchain.NextBlockID].IsSealed for chain:" + dchain.ChainID.String())
	}

}

func initECChain() {

	eCreditMap = make(map[*[32]byte]int32)

	//Initialize the Entry Credit Chain ID
	ecchain = common.NewECChain()

	// get all ecBlocks from db
	ecBlocks, _ := db.FetchAllECBlocks()
	sort.Sort(util.ByECBlockIDAccending(ecBlocks))

	for i, v := range ecBlocks {
		if v.Header.DBHeight != uint32(i) {
			panic("Error in initializing dChain:" + ecchain.ChainID.String())
		}

		// Calculate the EC balance for each account
		initializeECreditMap(&v)
	}

	//Create an empty block and append to the chain
	if len(ecBlocks) == 0 || dchain.NextBlockHeight == 0 {
		ecchain.NextBlockHeight = 0
		ecchain.NextBlock = common.NewECBlock()
	} else {
		// Entry Credit Chain should have the same height as the dir chain
		ecchain.NextBlockHeight = dchain.NextBlockHeight
		ecchain.NextBlock = common.NextECBlock(&ecBlocks[ecchain.NextBlockHeight-1])
	}

	// create a backup copy before processing entries
	copyCreditMap(eCreditMap, eCreditMapBackup)
	exportECChain(ecchain)

	// ONly for debugging
	//printCChain()
	//printCreditMap()
}

func initAChain() {

	//Initialize the Admin Chain ID
	achain = new(common.AdminChain)
	achain.ChainID = new(common.Hash)
	achain.ChainID.SetBytes(common.ADMIN_CHAINID)

	// get all aBlocks from db
	aBlocks, _ := db.FetchAllABlocks()
	sort.Sort(util.ByABlockIDAccending(aBlocks))

	fmt.Printf("initAChain: aBlocks=%s\n", spew.Sdump(aBlocks))

	// double check the block ids
	for i := 0; i < len(aBlocks); i = i + 1 {
		//if uint32(i) != aBlocks[i].Header.DBHeight {
		//	panic(errors.New("BlockID does not equal index for chain:" + achain.ChainID.String() + " block:" + fmt.Sprintf("%v", aBlocks[i].Header.DBHeight)))
		//}
	}

	//Create an empty block and append to the chain
	if len(aBlocks) == 0 || dchain.NextBlockHeight == 0 {
		achain.NextBlockHeight = 0
		achain.NextBlock, _ = common.CreateAdminBlock(achain, nil, 10)

	} else {
		// Entry Credit Chain should have the same height as the dir chain
		achain.NextBlockHeight = dchain.NextBlockHeight
		achain.NextBlock, _ = common.CreateAdminBlock(achain, &aBlocks[achain.NextBlockHeight-1], 10)
	}

	exportAChain(achain)

}

func initEChains() {

	chainIDMap = make(map[string]*common.EChain)

	chains, err := db.FetchAllChains()

	if err != nil {
		panic(err)
	}

	for _, chain := range chains {
		var newChain = chain
		chainIDMap[newChain.ChainID.String()] = &newChain
		exportEChain(&chain)
	}

}

func initializeECreditMap(block *common.ECBlock) {
	for _, entry := range block.Body.Entries {
		// Only process: ECIDChainCommit, ECIDEntryCommit, ECIDBalanceIncrease
		switch entry.ECID() {
		case common.ECIDChainCommit:
			e := entry.(*common.CommitChain)
			eCreditMap[e.ECPubKey] += int32(e.Credits)
		case common.ECIDEntryCommit:
			e := entry.(*common.CommitEntry)
			eCreditMap[e.ECPubKey] += int32(e.Credits)
		case common.ECIDBalanceIncrease:
			e := entry.(*common.IncreaseBalance)
			eCreditMap[e.ECPubKey] += int32(e.Credits)
		}
	}
}

// Initialize server private key and server public key for milestone 1
func initServerKeys() {
	if nodeMode == SERVER_NODE {
		var err error
		serverPrivKey, err = common.NewPrivateKeyFromHex(serverPrivKeyHex)
		if err != nil {
			panic("Cannot parse Server Private Key from configuration file: " + err.Error())
		}
	} else {
		serverPubKey = common.PubKeyFromString(SERVER_PUB_KEY)
	}
}

func initProcessListMgr() {
	plMgr = consensus.NewProcessListMgr(dchain.NextBlockHeight, 1, 10)

}

func getPrePaidChainKey(entryHash *common.Hash, chainIDHash *common.Hash) string {
	return chainIDHash.String() + entryHash.String()
}

func copyCreditMap(
	originalMap map[*[32]byte]int32,
	newMap map[*[32]byte]int32) {
	newMap = make(map[*[32]byte]int32)

	// copy every element from the original map
	for k, v := range originalMap {
		newMap[k] = v
	}

}

func printCreditMap() {
	fmt.Println("eCreditMap:")
	for key := range eCreditMap {
		fmt.Println("Key: %x Value %d\n", key, eCreditMap[key])
	}
}<|MERGE_RESOLUTION|>--- conflicted
+++ resolved
@@ -305,21 +305,6 @@
 		}
 		// Broadcast the msg to the network if no errors
 		outMsgQueue <- msg
-<<<<<<< HEAD
-
-	case wire.CmdRevealChain:
-		msgRevealChain, ok := msg.(*wire.MsgRevealChain)
-		if ok {
-			err := processRevealChain(msgRevealChain)
-			if err != nil {
-				return err
-			}
-		} else {
-			return errors.New("Error in processing msg:" + fmt.Sprintf("%+v", msg))
-		}
-		// Broadcast the msg to the network if no errors
-		outMsgQueue <- msg
-=======
 		
 //	case wire.CmdRevealChain:
 //		msgRevealChain, ok := msg.(*wire.MsgRevealChain)
@@ -333,7 +318,6 @@
 //		}
 //		// Broadcast the msg to the network if no errors
 //		outMsgQueue <- msg		
->>>>>>> 67eee207
 
 	case wire.CmdCommitEntry:
 		msgCommitEntry, ok := msg.(*wire.MsgCommitEntry)
@@ -747,36 +731,11 @@
 }
 
 func processCommitChain(msg *wire.MsgCommitChain) error {
-<<<<<<< HEAD
-
-	shaHash, _ := msg.Sha()
-
-	// Check if the chain id already exists
-	//	_, existing := chainIDMap[msg.CommitChain.ChainID.String()]
-	//	if !existing {
-	//		if msg.ChainID.IsSameAs(dchain.ChainID) || msg.CommitChain.ChainID.IsSameAs(cchain.ChainID) {
-	//			existing = true
-	//		}
-	//	}
-	//	if existing {
-	//		return errors.New("Already existing chain id:" + msg.CommitChain.ChainID.String())
-	//	}
-
-	// Precalculate the key and value pair for prePaidEntryMap
-	key := getPrePaidChainKey(msg.CommitChain.EntryHash,
-		msg.CommitChain.ChainIDHash)
-
-	// Update the credit balance in memory
-	creditBalance, _ := eCreditMap[msg.CommitChain.ECPubKey]
-	if creditBalance < int32(msg.CommitChain.Credits) {
-		return fmt.Errorf("Insufficient credits for public key: %x Balance: %d", msg.CommitChain.ECPubKey, creditBalance)
-=======
 	c := msg.CommitChain
 	
 	// check that the CommitChain is fresh
 	if !c.InTime() {
 		return fmt.Errorf("Cannot commit chain, CommitChain must be timestamped within 24 hours of commit")
->>>>>>> 67eee207
 	}
 	
 	// check to see if the EntryHash has already been committed
