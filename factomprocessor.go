--- conflicted
+++ resolved
@@ -147,8 +147,8 @@
 		chain.NextBlockID = uint64(len(*eBlocks))
 		chain.NextBlock, _ = common.CreateBlock(chain, &(*eBlocks)[len(*eBlocks)-1], 10)
 	}
-
-	fmt.Println("Loaded", chain.NextBlockID, "blocks for chain: "+chain.ChainID.String())
+	
+	fmt.Println("Loaded", chain.NextBlockID, "blocks for chain: " + chain.ChainID.String())	
 
 	//Get the unprocessed entries in db for the past # of mins for the open block
 	binaryTimestamp := make([]byte, 8)
@@ -187,6 +187,8 @@
 		initEChainFromDB(chain)
 
 		fmt.Println("Loaded", chain.NextBlockID, "blocks for chain: "+chain.ChainID.String())
+
+
 
 	}
 
@@ -324,35 +326,6 @@
 }
 
 
-<<<<<<< HEAD
-	eBlocks, _ := db.FetchAllEBlocksByChain(chain.ChainID)
-	sort.Sort(util.ByEBlockIDAccending(*eBlocks))
-
-	for i, block := range *eBlocks {
-
-		data, err := block.MarshalBinary()
-		if err != nil {
-			panic(err)
-		}
-
-		strChainID := chain.ChainID.String()
-		if fileNotExists(dataStorePath + strChainID) {
-			err := os.MkdirAll(dataStorePath+strChainID, 0777)
-			if err == nil {
-				log.Println("Created directory " + dataStorePath + strChainID)
-			} else {
-				log.Println(err)
-			}
-		}
-
-		err = ioutil.WriteFile(fmt.Sprintf(dataStorePath+strChainID+"/store.%09d.block", i), data, 0777)
-		if err != nil {
-			panic(err)
-		}
-	}
-}
-=======
->>>>>>> 7c204c3f
 
 func serveMsgRequest(msg wire.FtmInternalMsg) error {
 
@@ -443,10 +416,8 @@
 		fmt.Println("factoidBlock= ", factoidBlock, " ok= ", ok)
 
 	case wire.CmdDirBlock:
-		if nodeMode == SERVER_NODE {
-			break
-		}
-
+		if nodeMode == SERVER_NODE { break }	
+		
 		dirBlock, ok := msg.(*wire.MsgDirBlock)
 		if ok {
 			err := processDirBlock(dirBlock)
@@ -458,10 +429,8 @@
 		}
 
 	case wire.CmdCBlock:
-		if nodeMode == SERVER_NODE {
-			break
-		}
-
+		if nodeMode == SERVER_NODE { break }	
+			
 		cblock, ok := msg.(*wire.MsgCBlock)
 		if ok {
 			err := processCBlock(cblock)
@@ -473,10 +442,8 @@
 		}
 
 	case wire.CmdEBlock:
-		if nodeMode == SERVER_NODE {
-			break
-		}
-
+		if nodeMode == SERVER_NODE { break }	
+			
 		eblock, ok := msg.(*wire.MsgEBlock)
 		if ok {
 			err := processEBlock(eblock)
@@ -488,10 +455,8 @@
 		}
 
 	case wire.CmdEntry:
-		if nodeMode == SERVER_NODE {
-			break
-		}
-
+		if nodeMode == SERVER_NODE { break }	
+			
 		entry, ok := msg.(*wire.MsgEntry)
 		if ok {
 			err := processEntry(entry)
@@ -501,20 +466,20 @@
 		} else {
 			return errors.New("Error in processing msg:" + fmt.Sprintf("%+v", msg))
 		}
-		/* this should be done on the btcd side
-		case wire.CmdBlock: // Factoid block
-			if nodeMode == SERVER_NODE { break }
-
-			block, ok := msg.(*wire.MsgBlock)
-			if ok {
-				err := processFactoidBlock(block)
-				if err != nil {
-					return err
-				}
-			} else {
-				return errors.New("Error in processing msg:" + fmt.Sprintf("%+v", msg))
-			}
-		*/
+/* this should be done on the btcd side
+	case wire.CmdBlock: // Factoid block
+		if nodeMode == SERVER_NODE { break }		
+		
+		block, ok := msg.(*wire.MsgBlock)
+		if ok {
+			err := processFactoidBlock(block)
+			if err != nil {
+				return err
+			}
+		} else {
+			return errors.New("Error in processing msg:" + fmt.Sprintf("%+v", msg))
+		}
+*/
 	default:
 		return errors.New("Message type unsupported:" + fmt.Sprintf("%+v", msg))
 	}
@@ -581,18 +546,19 @@
 	// create a chain in db if it's not existing
 	chain := chainIDMap[msg.EBlk.Header.ChainID.String()]
 	if chain == nil {
-		chain = new(common.EChain)
+		chain = new (common.EChain)
 		chain.ChainID = msg.EBlk.Header.ChainID
-
+		
 		// to get chain name from the first entry??
 		bName := make([][]byte, 0, 5)
 		bName = append(bName, chain.ChainID.Bytes)
 		chain.Name = bName
-
+		
 		db.InsertChain(chain)
 		chainIDMap[chain.ChainID.String()] = chain
 	}
 
+	
 	db.ProcessEBlockBatch(msg.EBlk)
 
 	fmt.Printf("Processor: MsgEBlock=%s\n", spew.Sdump(msg.EBlk))
@@ -614,7 +580,6 @@
 
 	return nil
 }
-
 /* this should be processed on btcd side
 // processFactoidBlock validates factoid block and save it to factom db.
 func processFactoidBlock(msg *wire.MsgBlock) error {
@@ -923,6 +888,7 @@
 
 	// Chain initialization
 	initEChainFromDB(newChain)
+
 
 	// store the new entry in db
 	entryBinary, _ := newChain.FirstEntry.MarshalBinary()
@@ -1409,10 +1375,10 @@
 		dchain.NextBlockID = uint64(len(dchain.Blocks))
 		dchain.NextBlock, _ = common.CreateDBlock(dchain, dchain.Blocks[len(dchain.Blocks)-1], 10)
 	}
-
+	
 	// only for debug??
 	saveDChain(dchain)
-
+	
 	//Double check the sealed flag
 	if dchain.NextBlock.IsSealed == true {
 		panic("dchain.Blocks[dchain.NextBlockID].IsSealed for chain:" + dchain.ChainID.String())
