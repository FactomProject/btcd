--- conflicted
+++ resolved
@@ -16,12 +16,7 @@
 	"os"
 	"sort"
 	"strconv"
-<<<<<<< HEAD
-=======
-	"time"
-
 	"github.com/FactomProject/FactomCode/anchor"
->>>>>>> 3671c4f4
 	"github.com/FactomProject/FactomCode/common"
 	"github.com/FactomProject/FactomCode/consensus"
 	"github.com/FactomProject/FactomCode/database"
@@ -48,8 +43,6 @@
 	dclient *btcrpcclient.Client //rpc client for btcd rpc server
 
 	currentAddr btcutil.Address
-<<<<<<< HEAD
-	//tickers     [2]*time.Ticker
 	db          database.Db    // database
 	dchain      *common.DChain //Directory Block Chain
 	cchain      *common.CChain //Entry Credit Chain
@@ -58,13 +51,6 @@
 
 	creditsPerChain   int32  = 10
 	creditsPerFactoid uint64 = 1000
-=======
-	tickers     [2]*time.Ticker
-	db          database.Db        // database
-	dchain      *common.DChain     //Directory Block Chain
-	cchain      *common.CChain     //Entry Credit Chain
-	achain      *common.AdminChain //Admin Chain
->>>>>>> 3671c4f4
 
 	// To be moved to ftmMemPool??
 	chainIDMap      map[string]*common.EChain // ChainIDMap with chainID string([32]byte) as key
@@ -185,20 +171,11 @@
 	fMemPool = new(ftmMemPool)
 	fMemPool.init_ftmMemPool()
 
-<<<<<<< HEAD
-	// init fchainid
-
-	fchainID = new(common.Hash)
-	fchainID.SetBytes(common.FACTOID_CHAINID)
-=======
 	// init wire.FChainID
-	barray := []byte{0x00, 0x00, 0x00, 0x00, 0x00, 0x00, 0x00, 0x00, 0x00, 0x00, 0x00, 0x00, 0x00, 0x00, 0x00, 0x00,
-		0x00, 0x00, 0x00, 0x00, 0x00, 0x00, 0x00, 0x00, 0x00, 0x00, 0x00, 0x00, 0x00, 0x00, 0x00, 0x0F}
 	wire.FChainID = new(common.Hash)
-	wire.FChainID.SetBytes(barray)
+	wire.FChainID.SetBytes(common.FACTOID_CHAINID)
 
 	FactoshisPerCredit = 666667 // .001 / .15 * 100000000 (assuming a Factoid is .15 cents, entry credit = .1 cents
->>>>>>> 3671c4f4
 
 	// init Directory Block Chain
 	initDChain()
@@ -1374,22 +1351,16 @@
 			if err != nil {
 				return nil, nil, err
 			}
-<<<<<<< HEAD
 		case achain.ChainID.String():
 			err := validateABlockByMR(dbEntry.MerkleRoot)
 			if err != nil {
 				return nil, nil, err
 			}
-		case fchainID.String():
-=======
-
 		case wire.FChainID.String():
->>>>>>> 3671c4f4
 			err := validateFBlockByMR(dbEntry.MerkleRoot)
 			if err != nil {
 				return nil, nil, err
 			}
-
 		default:
 			err := validateEBlockByMR(dbEntry.ChainID, dbEntry.MerkleRoot)
 			if err != nil {
