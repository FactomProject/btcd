// Copyright 2015 FactomProject Authors. All rights reserved.
// Use of this source code is governed by the MIT license
// that can be found in the LICENSE file.

// factomlog is based on github.com/alexcesaro/log and
// github.com/alexcesaro/log/golog (MIT License)

package btcd

import (
	"encoding/binary"
	"errors"
	"fmt"
	"io/ioutil"
	"log"
	"os"
	"sort"
	"strconv"

	"github.com/FactomProject/FactomCode/anchor"
	"github.com/FactomProject/FactomCode/common"
	"github.com/FactomProject/FactomCode/consensus"
	"github.com/FactomProject/FactomCode/database"
	"github.com/FactomProject/FactomCode/factomlog"
	"github.com/FactomProject/FactomCode/util"
	"github.com/FactomProject/btcd/wire"
	"github.com/FactomProject/btcutil"
	"github.com/davecgh/go-spew/spew"
)

const (
	//Server running mode
	FULL_NODE   = "FULL"
	SERVER_NODE = "SERVER"
	LIGHT_NODE  = "LIGHT"

	//Server public key for milestone 1
	SERVER_PUB_KEY = "8cee85c62a9e48039d4ac294da97943c2001be1539809ea5f54721f0c5477a0a"
	// GENESIS_DIR_BLOCK_HASH = "43f308adb91984ce340f626e39c3707db31343eff0563a4dfe5dd8d31ed95488"
	GENESIS_DIR_BLOCK_HASH = "2923d512f88f8979d33c3b66530897d469517db0885f6490c34f14b088290fc2"
)

var (
	currentAddr btcutil.Address
<<<<<<< HEAD
	tickers     [2]*time.Ticker
	db          database.Db    // database
	dchain      *common.DChain //Directory Block Chain
	ecchain      *common.ECChain //Entry Credit Chain
	achain      *common.AdminChain //Admin Chain	
=======
	db          database.Db        // database
	dchain      *common.DChain     //Directory Block Chain
	cchain      *common.CChain     //Entry Credit Chain
	achain      *common.AdminChain //Admin Chain
>>>>>>> 1a95b208
	fchainID    *common.Hash

	creditsPerChain   int32  = 10
	creditsPerFactoid uint64 = 1000

	// To be moved to ftmMemPool??
	chainIDMap      map[string]*common.EChain // ChainIDMap with chainID string([32]byte) as key
	eCreditMap      map[*[32]byte]int32          // eCreditMap with public key string([32]byte) as key, credit balance as value
	prePaidEntryMap map[string]int32          // Paid but unrevealed entries string(Etnry Hash) as key, Number of payments as value

<<<<<<< HEAD
	chainIDMapBackup      map[string]*common.EChain //previous block bakcup - ChainIDMap with chainID string([32]byte) as key
	eCreditMapBackup      map[*[32]byte]int32          // backup from previous block - eCreditMap with public key string([32]byte) as key, credit balance as value
	prePaidEntryMapBackup map[string]int32          // backup from previous block - Paid but unrevealed entries string(Etnry Hash) as key, Number of payments as value

	//Diretory Block meta data map
	//dbInfoMap map[string]*common.DBInfo // dbInfoMap with dbHash string([32]byte) as key

=======
	chainIDMapBackup      map[string]*common.EChain //previous block backup - ChainIDMap with chainID string([32]byte) as key
	eCreditMapBackup      map[string]int32          // backup from previous block - eCreditMap with public key string([32]byte) as key, credit balance as value
	prePaidEntryMapBackup map[string]int32          // backup from previous block - Paid but unrevealed entries string(Etnry Hash) as key, Number of payments as value

>>>>>>> 1a95b208
	fMemPool *ftmMemPool
	plMgr    *consensus.ProcessListMgr

	//Server Private key and Public key for milestone 1
	serverPrivKey common.PrivateKey
	serverPubKey  common.PublicKey

	FactoshisPerCredit uint64 // .001 / .15 * 100000000 (assuming a Factoid is .15 cents, entry credit = .1 cents

	factomdUser string
	factomdPass string
)

var (
	directoryBlockInSeconds int
	dataStorePath           string
	ldbpath                 string
	nodeMode                string
	devNet                  bool
	serverPrivKeyHex        string
)

func LoadConfigurations(cfg *util.FactomdConfig) {
	util.Trace()

	//setting the variables by the valued form the config file
	logLevel = cfg.Log.LogLevel
	dataStorePath = cfg.App.DataStorePath
	ldbpath = cfg.App.LdbPath
	directoryBlockInSeconds = cfg.App.DirectoryBlockInSeconds
	nodeMode = cfg.App.NodeMode
	serverPrivKeyHex = cfg.App.ServerPrivKey

	factomdUser = cfg.Btc.RpcUser
	factomdPass = cfg.Btc.RpcPass
}

func watchError(err error) {
	panic(err)
}

func readError(err error) {
	fmt.Println("error: ", err)
}

// Initialize the entry chains in memory from db
func initEChainFromDB(chain *common.EChain) {

	eBlocks, _ := db.FetchAllEBlocksByChain(chain.ChainID)
	sort.Sort(util.ByEBlockIDAccending(*eBlocks))

	for i := 0; i < len(*eBlocks); i = i + 1 {
		if uint32(i) != (*eBlocks)[i].Header.EBHeight {
			panic(errors.New("BlockID does not equal index for chain:" + chain.ChainID.String() + " block:" + fmt.Sprintf("%v", (*eBlocks)[i].Header.EBHeight)))
		}
	}

	if len(*eBlocks) == 0 {
		chain.NextBlockHeight = 0
		chain.NextBlock, _ = common.CreateBlock(chain, nil, 10)
	} else {
		chain.NextBlockHeight = uint32(len(*eBlocks))
		chain.NextBlock, _ = common.CreateBlock(chain, &(*eBlocks)[len(*eBlocks)-1], 10)
	}

	// Initialize chain with the first entry (Name and rules) for non-server mode
	if nodeMode != SERVER_NODE && chain.FirstEntry == nil && len(*eBlocks) > 0 {
		chain.FirstEntry, _ = db.FetchEntryByHash((*eBlocks)[0].EBEntries[0].EntryHash)
		if chain.FirstEntry != nil {
			db.InsertChain(chain)
		}
	}

	if chain.NextBlock.IsSealed == true {
		panic("chain.NextBlock.IsSealed for chain:" + chain.ChainID.String())
	}
}

func initProcess() {

	wire.Init()

	util.Trace()

	// init server private key or pub key
	initServerKeys()

	// init mem pools
	fMemPool = new(ftmMemPool)
	fMemPool.init_ftmMemPool()

	// init wire.FChainID
	wire.FChainID = new(common.Hash)
	wire.FChainID.SetBytes(common.FACTOID_CHAINID)

	FactoshisPerCredit = 666667 // .001 / .15 * 100000000 (assuming a Factoid is .15 cents, entry credit = .1 cents

	// init Directory Block Chain
	initDChain()
	fmt.Println("Loaded", dchain.NextBlockHeight, "Directory blocks for chain: "+dchain.ChainID.String())

	// init Entry Credit Chain
<<<<<<< HEAD
	initECChain()
	fmt.Println("Loaded", ecchain.NextBlockHeight, "Entry Credit blocks for chain: "+ecchain.ChainID.String())
	
=======
	initCChain()
	fmt.Println("Loaded", cchain.NextBlockHeight, "Entry Credit blocks for chain: "+cchain.ChainID.String())

>>>>>>> 1a95b208
	// init Admin Chain
	initAChain()
	fmt.Println("Loaded", achain.NextBlockHeight, "Admin blocks for chain: "+achain.ChainID.String())

	anchor.InitAnchor(db)

	// build the Genesis blocks if the current height is 0
	if dchain.NextBlockHeight == 0 {
		buildGenesisBlocks()
	} else {
		// still send a message to the btcd-side to start up the database; such as a current block height
		eomMsg := &wire.MsgInt_EOM{
			EOM_Type:         wire.INFO_CURRENT_HEIGHT,
			NextDBlockHeight: dchain.NextBlockHeight,
		}
		outCtlMsgQueue <- eomMsg

		// To be improved in milestone 2
		SignDirectoryBlock()
	}

	// init process list manager
	initProcessListMgr()

	// init Entry Chains
	initEChains()
	for _, chain := range chainIDMap {
		initEChainFromDB(chain)

		fmt.Println("Loaded", chain.NextBlockHeight, "blocks for chain: "+chain.ChainID.String())
		//fmt.Printf("PROCESSOR: echain=%s\n", spew.Sdump(chain))
	}

<<<<<<< HEAD
	// create EBlocks and FBlock every 60 seconds
	tickers[0] = time.NewTicker(time.Second * time.Duration(directoryBlockInSeconds))

	// write 10 FBlock in a batch to BTC every 10 minutes
	tickers[1] = time.NewTicker(time.Second * time.Duration(sendToBTCinSeconds))

	util.Trace("NOT IMPLEMENTED! IMPORTANT: Anchoring code 1 !!!")

	/*
		go func() {
			for _ = range tickers[0].C {
				fmt.Println("in tickers[0]: newEntryBlock & newFactomBlock")

				eom10 := &wire.MsgInt_EOM{
					EOM_Type: wire.END_MINUTE_10,
				}

				inCtlMsgQueue <- eom10

				/*
					// Entry Chains
					for _, chain := range chainIDMap {
						eblock := newEntryBlock(chain)
						if eblock != nil {
							dchain.AddDBEntry(eblock)
						}
						save(chain)
					}

					// Entry Credit Chain
					cBlock := newEntryCreditBlock(cchain)
					if cBlock != nil {
						dchain.AddCBlockToDBEntry(cBlock)
					}
					saveECChain(ecchain)

					util.Trace("NOT IMPLEMENTED: Factoid Chain init was here !!!!!!!!!!!")

					/*
						// Factoid Chain
						fBlock := newFBlock(fchain)
						if fBlock != nil {
							dchain.AddFBlockToDBEntry(factoid.NewDBEntryFromFBlock(fBlock))
						}
						saveFChain(fchain)
					*\

					// Directory Block chain
					dbBlock := newDirectoryBlock(dchain)
					saveDChain(dchain)

					// Only Servers can write the anchor to Bitcoin network
					if nodeMode == SERVER_NODE && dbBlock != nil {
						dbInfo := common.NewDBInfoFromDBlock(dbBlock)
						saveDBMerkleRoottoBTC(dbInfo)
					}


			}
		}()
	*/
=======
	// Validate all dir blocks
	err := validateDChain(dchain)
	if err != nil {
		if nodeMode == SERVER_NODE {
			panic("Error found in validating directory blocks: " + err.Error())
		} else {
			dchain.IsValidated = false
		}
	}
>>>>>>> 1a95b208
}

func Start_Processor(
	ldb database.Db,
	inMsgQ chan wire.FtmInternalMsg,
	outMsgQ chan wire.FtmInternalMsg,
	inCtlMsgQ chan wire.FtmInternalMsg,
	outCtlMsgQ chan wire.FtmInternalMsg,
	doneFBlockQ chan wire.FtmInternalMsg) {
	db = ldb

	inMsgQueue = inMsgQ
	outMsgQueue = outMsgQ

	inCtlMsgQueue = inCtlMsgQ
	outCtlMsgQueue = outCtlMsgQ
	doneFBlockQueue = doneFBlockQ

	initProcess()

	// Initialize timer for the open dblock before processing messages
	if nodeMode == SERVER_NODE {
		timer := &BlockTimer{
			nextDBlockHeight: dchain.NextBlockHeight,
			inCtlMsgQueue:    inCtlMsgQueue,
		}
		go timer.StartBlockTimer()
	}

	util.Trace("before range inMsgQ")
	// Process msg from the incoming queue one by one
	for {
		select {
		case msg := <-inMsgQ:
			fmt.Printf("PROCESSOR: in inMsgQ, msg:%+v\n", msg)

			err := serveMsgRequest(msg)
			if err != nil {
				log.Println(err)
			}

		case ctlMsg := <-inCtlMsgQueue:
			fmt.Printf("PROCESSOR: in ctlMsg, msg:%+v\n", ctlMsg)

			err := serveMsgRequest(ctlMsg)
			if err != nil {
				log.Println(err)
			}
		}

	}

	util.Trace()

}

func fileNotExists(name string) bool {
	_, err := os.Stat(name)
	if os.IsNotExist(err) {
		return true
	}
	return err != nil
}

// Serve the "fast lane" incoming control msg from inCtlMsgQueue
func serveCtlMsgRequest(msg wire.FtmInternalMsg) error {

	util.Trace()

	switch msg.Command() {
	case wire.CmdCommitChain:

	default:
		return errors.New("Message type unsupported:" + fmt.Sprintf("%+v", msg))
	}
	return nil

}

// Serve incoming msg from inMsgQueue
func serveMsgRequest(msg wire.FtmInternalMsg) error {

	util.Trace()

	switch msg.Command() {
	case wire.CmdCommitChain:
		msgCommitChain, ok := msg.(*wire.MsgCommitChain)
		if ok && msgCommitChain.IsValid() {
			err := processCommitChain(msgCommitChain)
			if err != nil {
				return err
			}
		} else {
			return errors.New("Error in processing msg:" + fmt.Sprintf("%+v", msg))
		}
		// Broadcast the msg to the network if no errors
		outMsgQueue <- msg
		
	case wire.CmdRevealChain:
		msgRevealChain, ok := msg.(*wire.MsgRevealChain)
		if ok {
			err := processRevealChain(msgRevealChain)
			if err != nil {
				return err
			}
		} else {
			return errors.New("Error in processing msg:" + fmt.Sprintf("%+v", msg))
		}
		// Broadcast the msg to the network if no errors
		outMsgQueue <- msg		

	case wire.CmdCommitEntry:
		msgCommitEntry, ok := msg.(*wire.MsgCommitEntry)
		if ok && msgCommitEntry.IsValid() {
			err := processCommitEntry(msgCommitEntry)
			if err != nil {
				return err
			}
		} else {
			return errors.New("Error in processing msg:" + fmt.Sprintf("%+v", msg))
		}
		// Broadcast the msg to the network if no errors
		outMsgQueue <- msg

	case wire.CmdRevealEntry:
		msgRevealEntry, ok := msg.(*wire.MsgRevealEntry)
		if ok {
			err := processRevealEntry(msgRevealEntry)
			if err != nil {
				return err
			}
		} else {
			return errors.New("Error in processing msg:" + fmt.Sprintf("%+v", msg))
		}
		// Broadcast the msg to the network if no errors
		outMsgQueue <- msg		

	case wire.CmdInt_FactoidObj:
		factoidObj, ok := msg.(*wire.MsgInt_FactoidObj)
		if ok {
			err := processFactoidTx(factoidObj)
			if err != nil {
				return err
			}
		} else {
			return errors.New("Error in processing msg:" + fmt.Sprintf("%+v", msg))
		}

	case wire.CmdInt_EOM:
		util.Trace("CmdInt_EOM")

		if nodeMode == SERVER_NODE {
			msgEom, ok := msg.(*wire.MsgInt_EOM)
			if !ok {
				return errors.New("Error in build blocks:" + fmt.Sprintf("%+v", msg))
			}
			fmt.Printf("PROCESSOR: End of minute msg - wire.CmdInt_EOM:%+v\n", msg)

			if msgEom.EOM_Type == wire.END_MINUTE_10 {
				// Process from Orphan pool before the end of process list
				processFromOrphanPool()

				// Pass the Entry Credit Exchange Rate into the Factoid component
				msgEom.EC_Exchange_Rate = FactoshisPerCredit
				plMgr.AddMyProcessListItem(msgEom, nil, wire.END_MINUTE_10)

				//Notify the factoid component to start building factoid block
				util.Trace("Notify the factoid component to start building factoid block")

				outCtlMsgQueue <- msgEom

				err := buildBlocks()
				if err != nil {
					return err
				}
			} else if msgEom.EOM_Type >= wire.END_MINUTE_1 && msgEom.EOM_Type < wire.END_MINUTE_10 {
				plMgr.AddMyProcessListItem(msgEom, nil, msgEom.EOM_Type)
			}
		}

	case wire.CmdInt_FactoidBlock:
		factoidBlock, ok := msg.(*wire.MsgInt_FactoidBlock)
		util.Trace("Factoid Block (GENERATED??) -- detected in the processor")
		fmt.Println("factoidBlock= ", factoidBlock, " ok= ", ok)

	case wire.CmdDirBlock:
		if nodeMode == SERVER_NODE {
			break
		}

		dirBlock, ok := msg.(*wire.MsgDirBlock)
		if ok {
			err := processDirBlock(dirBlock)
			if err != nil {
				return err
			}
		} else {
			return errors.New("Error in processing msg:" + fmt.Sprintf("%+v", msg))
		}

<<<<<<< HEAD
	case wire.CmdECBlock:
=======
	case wire.CmdABlock:
		if nodeMode == SERVER_NODE {
			break
		}

		ablock, ok := msg.(*wire.MsgABlock)
		if ok {
			err := processABlock(ablock)
			if err != nil {
				return err
			}
		} else {
			return errors.New("Error in processing msg:" + fmt.Sprintf("%+v", msg))
		}

	case wire.CmdCBlock:
>>>>>>> 1a95b208
		if nodeMode == SERVER_NODE {
			break
		}

		cblock, ok := msg.(*wire.MsgECBlock)
		if ok {
			err := processCBlock(cblock)
			if err != nil {
				return err
			}
		} else {
			return errors.New("Error in processing msg:" + fmt.Sprintf("%+v", msg))
		}

	case wire.CmdEBlock:
		if nodeMode == SERVER_NODE {
			break
		}

		eblock, ok := msg.(*wire.MsgEBlock)
		if ok {
			err := processEBlock(eblock)
			if err != nil {
				return err
			}
		} else {
			return errors.New("Error in processing msg:" + fmt.Sprintf("%+v", msg))
		}

	case wire.CmdEntry:
		if nodeMode == SERVER_NODE {
			break
		}

		entry, ok := msg.(*wire.MsgEntry)
		if ok {
			err := processEntry(entry)
			if err != nil {
				return err
			}
		} else {
			return errors.New("Error in processing msg:" + fmt.Sprintf("%+v", msg))
		}

	default:
		return errors.New("Message type unsupported:" + fmt.Sprintf("%+v", msg))
	}
	
						
	return nil
}

// processDirBlock validates dir block and save it to factom db.
// similar to blockChain.BC_ProcessBlock
func processDirBlock(msg *wire.MsgDirBlock) error {
	util.Trace()

	blk, _ := db.FetchDBlockByHeight(msg.DBlk.Header.BlockHeight)
	if blk != nil {
		fmt.Println("DBlock already existing for height:" + string(msg.DBlk.Header.BlockHeight))
		return nil
	}

	msg.DBlk.IsSealed = true
	dchain.AddDBlockToDChain(msg.DBlk)

	db.ProcessDBlockBatch(msg.DBlk) //?? to be removed later

	fmt.Printf("PROCESSOR: MsgDirBlock=%s\n", spew.Sdump(msg.DBlk))
	fmt.Printf("PROCESSOR: dchain=%s\n", spew.Sdump(dchain))
	
	exportDChain(dchain)

	return nil
}

// processABlock validates admin block and save it to factom db.
// similar to blockChain.BC_ProcessBlock
func processABlock(msg *wire.MsgABlock) error {
	util.Trace()

	//Need to validate against Dchain??

	db.ProcessABlockBatch(msg.ABlk)

	fmt.Printf("PROCESSOR: MsgABlock=%s\n", spew.Sdump(msg.ABlk))
	
	exportAChain(achain)

	return nil
}

// processCBlock validates entry credit block and save it to factom db.
// similar to blockChain.BC_ProcessBlock
func processCBlock(msg *wire.MsgECBlock) error {
	util.Trace()

	//Need to validate against Dchain??

	db.ProcessECBlockBatch(msg.ECBlock)

<<<<<<< HEAD
	fmt.Printf("PROCESSOR: MsgECBlock=%s\n", spew.Sdump(msg.ECBlock))
=======
	fmt.Printf("PROCESSOR: MsgCBlock=%s\n", spew.Sdump(msg.CBlk))
	
	exportCChain(cchain)
>>>>>>> 1a95b208

	return nil
}

// processEBlock validates entry block and save it to factom db.
// similar to blockChain.BC_ProcessBlock
func processEBlock(msg *wire.MsgEBlock) error {
	util.Trace()
	if msg.EBlk.Header.DBHeight >= dchain.NextBlockHeight || msg.EBlk.Header.DBHeight < 0 {
		return errors.New("MsgEBlock has an invalid DBHeight:" + strconv.Itoa(int(msg.EBlk.Header.DBHeight)))
	}

	dblock := dchain.Blocks[msg.EBlk.Header.DBHeight]

	if dblock == nil {
		return errors.New("MsgEBlock has an invalid DBHeight:" + strconv.Itoa(int(msg.EBlk.Header.DBHeight)))
	}

	msg.EBlk.BuildMerkleRoot()

	validEblock := false
	for _, dbEntry := range dblock.DBEntries {
		if msg.EBlk.MerkleRoot.IsSameAs(dbEntry.MerkleRoot) && dbEntry.ChainID.IsSameAs(msg.EBlk.Header.ChainID) {
			validEblock = true
			break
		}
	}

	if !validEblock {
		return errors.New("Invalid MsgEBlock with height:" + strconv.Itoa(int(msg.EBlk.Header.EBHeight)))
	}

	// create a chain in db if it's not existing
	chain := chainIDMap[msg.EBlk.Header.ChainID.String()]
	if chain == nil {
		chain = new(common.EChain)
		chain.ChainID = msg.EBlk.Header.ChainID

		if msg.EBlk.Header.EBHeight == 0 {
			chain.FirstEntry, _ = db.FetchEntryByHash(msg.EBlk.EBEntries[0].EntryHash)
		}

		db.InsertChain(chain)
		chainIDMap[chain.ChainID.String()] = chain
	} else if chain.FirstEntry == nil && msg.EBlk.Header.EBHeight == 0 {
		chain.FirstEntry, _ = db.FetchEntryByHash(msg.EBlk.EBEntries[0].EntryHash)
		db.InsertChain(chain)
	}

	db.ProcessEBlockBatch(msg.EBlk)

	fmt.Printf("PROCESSOR: MsgEBlock=%s\n", spew.Sdump(msg.EBlk))

	exportEChain(chain)
	
	return nil
}

// processEntry validates entry and save it to factom db.
// similar to blockChain.BC_ProcessBlock
func processEntry(msg *wire.MsgEntry) error {
	util.Trace()

	// store the new entry in db
	entryBinary, _ := msg.Entry.MarshalBinary()
	entryHash := common.Sha(entryBinary)
	db.InsertEntry(entryHash, &entryBinary, msg.Entry, &msg.Entry.ChainID.Bytes)

	fmt.Printf("PROCESSOR: MsgEntry=%s\n", spew.Sdump(msg.Entry))

	return nil
}

/* this should be processed on btcd side
// processFactoidBlock validates factoid block and save it to factom db.
func processFactoidBlock(msg *wire.MsgBlock) error {
	util.Trace()
	fmt.Printf("PROCESSOR: MsgFactoidBlock=%s\n", spew.Sdump(msg))
	return nil
}
*/

// Process a factoid obj message and put it in the process list
func processFactoidTx(msg *wire.MsgInt_FactoidObj) error {

	// Update the credit balance in memory for each EC output
	for k, v := range msg.EntryCredits {
		pubKey := new([32]byte)
		copy(pubKey[:], k.Bytes())
		//credits := int32(creditsPerFactoid * v / 100000000)
		// Update the credit balance in memory
		balance, _ := eCreditMap[pubKey]
		eCreditMap[pubKey] = balance + int32(v)
	}

	// Add to MyPL if Server Node
	if nodeMode == SERVER_NODE {
		err := plMgr.AddMyProcessListItem(msg, msg.TxSha, wire.ACK_FACTOID_TX)
		if err != nil {
			return err
		}

	}

	return nil
}

// Process a reveal-entry message and put it in the mem pool and the process list
// Put the message in the orphan pool if the message is out of order
func processRevealEntry(msg *wire.MsgRevealEntry) error {

	// Calculate the hash
	entryBinary, _ := msg.Entry.MarshalBinary()
	entryHash := common.Sha(entryBinary)
	shaHash, _ := wire.NewShaHash(entryHash.Bytes)

	chain := chainIDMap[msg.Entry.ChainID.String()]
	if chain == nil {
		fMemPool.addOrphanMsg(msg, shaHash)
		return errors.New("This chain is not supported:" + msg.Entry.ChainID.String())
	}

	// Calculate the required credits
	credits := int32(binary.Size(entryBinary)/1000 + 1)

	// Precalculate the key for prePaidEntryMap
	key := entryHash.String()

	// Delete the entry in the prePaidEntryMap in memory
	prepayment, ok := prePaidEntryMap[key]
	if !ok || prepayment < credits {
		fMemPool.addOrphanMsg(msg, shaHash)
		return errors.New("Credit needs to paid first before an entry is revealed:" + entryHash.String())
	}

	delete(prePaidEntryMap, key) // Only revealed once for multiple prepayments??

	// Add the msg to the Mem pool
	fMemPool.addMsg(msg, shaHash)

	// Add to MyPL if Server Node
	if nodeMode == SERVER_NODE {
		err := plMgr.AddMyProcessListItem(msg, shaHash, wire.ACK_REVEAL_ENTRY)
		if err != nil {
			return err
		}
	}

	return nil
}

// Process a commint-entry message and put it in the mem pool and the process list
// Put the message in the orphan pool if the message is out of order
func processCommitEntry(msg *wire.MsgCommitEntry) error {

	shaHash, _ := msg.Sha()

	// Update the credit balance in memory
	creditBalance, _ := eCreditMap[msg.CommitEntry.ECPubKey]
	if creditBalance < int32(msg.CommitEntry.Credits) {
		fMemPool.addOrphanMsg(msg, &shaHash)
		return fmt.Errorf("Not enough credit for public key: %x\nBalance: %d\n",
			msg.CommitEntry.ECPubKey, creditBalance)
	}
	eCreditMap[msg.CommitEntry.ECPubKey] = creditBalance - int32(msg.CommitEntry.Credits)
	// Update the prePaidEntryMapin memory
	payments, _ := prePaidEntryMap[msg.CommitEntry.EntryHash.String()]
	prePaidEntryMap[msg.CommitEntry.EntryHash.String()] = payments + int32(msg.CommitEntry.Credits)

	// Add to MyPL if Server Node
	if nodeMode == SERVER_NODE {
		err := plMgr.AddMyProcessListItem(msg, &shaHash, wire.ACK_COMMIT_ENTRY)
		if err != nil {
			return err
		}

	}
	return nil
}

func processCommitChain(msg *wire.MsgCommitChain) error {

	shaHash, _ := msg.Sha()

<<<<<<< HEAD
	// Precalculate the key and value pair for prePaidEntryMap
	key := getPrePaidChainKey(msg.CommitChain.EntryHash,
		msg.CommitChain.ChainIDHash)
=======
	// Check if the chain id already exists
	_, existing := chainIDMap[msg.ChainID.String()]
	if !existing {
		if msg.ChainID.IsSameAs(dchain.ChainID) || msg.ChainID.IsSameAs(cchain.ChainID) {
			existing = true
		}
	}
	if existing {
		return errors.New("Already existing chain id:" + msg.ChainID.String())
	}

	// Precalculate the key and value pair for
	key := getPrePaidChainKey(msg.EntryHash, msg.ChainID)
>>>>>>> 1a95b208

	// Update the credit balance in memory
	creditBalance, _ := eCreditMap[msg.CommitChain.ECPubKey]
	if creditBalance < int32(msg.CommitChain.Credits) {
		return fmt.Errorf("Insufficient credits for public key: %x Balance: %d", msg.CommitChain.ECPubKey, creditBalance)
	}
	eCreditMap[msg.CommitChain.ECPubKey] = creditBalance - int32(msg.CommitChain.Credits)

	// Update the prePaidEntryMap in memory
	payments, _ := prePaidEntryMap[key]
	prePaidEntryMap[key] = payments + int32(msg.CommitChain.Credits)

	// Add to MyPL if Server Node
	if nodeMode == SERVER_NODE {
		err := plMgr.AddMyProcessListItem(msg, &shaHash, wire.ACK_COMMIT_CHAIN)
		if err != nil {
			return err
		}

	}

	return nil
}

func processBuyEntryCredit(pubKey *[32]byte, credits int32, factoidTxHash *common.Hash) error {

	// Update the credit balance in memory
	balance, _ := eCreditMap[pubKey]
	eCreditMap[pubKey] = balance + credits

	return nil
}

func processRevealChain(msg *wire.MsgRevealChain) error {
	shaHash, _ := msg.Sha()

	// Check if the chain id already exists
	_, existing := chainIDMap[msg.FirstEntry.ChainID.String()]
	if !existing {
		// the chain id should not be the same as the special chains
<<<<<<< HEAD
		if dchain.ChainID.IsSameAs(msg.FirstEntry.ChainID) || ecchain.ChainID.IsSameAs(msg.FirstEntry.ChainID) || 
			achain.ChainID.IsSameAs(msg.FirstEntry.ChainID) || fchainID.IsSameAs(msg.FirstEntry.ChainID) {
=======
		if dchain.ChainID.IsSameAs(msg.FirstEntry.ChainID) || cchain.ChainID.IsSameAs(msg.FirstEntry.ChainID) ||
			achain.ChainID.IsSameAs(msg.FirstEntry.ChainID) || wire.FChainID.IsSameAs(msg.FirstEntry.ChainID) {
>>>>>>> 1a95b208
			existing = true
		}
	}
	if existing {
		return errors.New("This chain already exists:" + msg.FirstEntry.ChainID.String())
	}

	// Calculate the required credits
	binaryChain, _ := msg.FirstEntry.MarshalBinary()
	credits := int32(binary.Size(binaryChain)/1000+1) + wire.CreditsPerChain

	// Remove the entry for prePaidEntryMap
	binaryEntry, _ := msg.FirstEntry.MarshalBinary()
	firstEntryHash := common.Sha(binaryEntry)
	key := getPrePaidChainKey(firstEntryHash, msg.FirstEntry.ChainID)
	prepayment, ok := prePaidEntryMap[key]
	if ok && prepayment >= credits {
		delete(prePaidEntryMap, key)
	} else {
		fMemPool.addOrphanMsg(msg, &shaHash)
		return errors.New("Enough credits need to paid first before creating a new chain:" + msg.FirstEntry.ChainID.String())
	}

	// Add the new chain in the chainIDMap
	newChain := new(common.EChain)
	newChain.ChainID = msg.FirstEntry.ChainID
	newChain.FirstEntry = msg.FirstEntry
	chainIDMap[msg.FirstEntry.ChainID.String()] = newChain

	// Add to MyPL if Server Node
	if nodeMode == SERVER_NODE {
		err := plMgr.AddMyProcessListItem(msg, &shaHash, wire.ACK_REVEAL_CHAIN)
		if err != nil {
			return err
		}
	}

	return nil
}

// Process Orphan pool before the end of 10 min
func processFromOrphanPool() error {
	for k, msg := range fMemPool.orphans {
		switch msg.Command() {
		case wire.CmdCommitChain:
			msgCommitChain, _ := msg.(*wire.MsgCommitChain)
			err := processCommitChain(msgCommitChain)
			if err != nil {
				return err
			}
			delete(fMemPool.orphans, k)

		case wire.CmdRevealChain:
			msgRevealChain, _ := msg.(*wire.MsgRevealChain)
			err := processRevealChain(msgRevealChain)
			if err != nil {
				return err
			}
			delete(fMemPool.orphans, k)

		case wire.CmdCommitEntry:
			msgCommitEntry, _ := msg.(*wire.MsgCommitEntry)
			err := processCommitEntry(msgCommitEntry)
			if err != nil {
				return err
			}
			delete(fMemPool.orphans, k)

		case wire.CmdRevealEntry:
			msgRevealEntry, _ := msg.(*wire.MsgRevealEntry)
			err := processRevealEntry(msgRevealEntry)
			if err != nil {
				return err
			}
			delete(fMemPool.orphans, k)
		}
	}
	return nil
}

func buildRevealEntry(msg *wire.MsgRevealEntry) {

	chain := chainIDMap[msg.Entry.ChainID.String()]

	// store the new entry in db
	entryBinary, _ := msg.Entry.MarshalBinary()
	entryHash := common.Sha(entryBinary)
	db.InsertEntry(entryHash, &entryBinary, msg.Entry, &chain.ChainID.Bytes)

	err := chain.NextBlock.AddEBEntry(msg.Entry)

	if err != nil {
		panic("Error while adding Entity to Block:" + err.Error())
	}

}

func buildCommitEntry(msg *wire.MsgCommitEntry) {
	ecchain.NextBlock.AddEntry(msg.CommitEntry)
}

func buildCommitChain(msg *wire.MsgCommitChain) {
	ecchain.NextBlock.AddEntry(msg.CommitChain)
}

func buildFactoidObj(msg *wire.MsgInt_FactoidObj) {
	factoidTxHash := new(common.Hash)
	factoidTxHash.SetBytes(msg.TxSha.Bytes())

	for k, v := range msg.EntryCredits {
		pubkey := new([32]byte)
		copy(pubkey[:], k.Bytes())
		cbEntry := common.NewIncreaseBalance(pubkey, factoidTxHash, int32(v))
		ecchain.NextBlock.AddEntry(cbEntry)
	}
}

func buildRevealChain(msg *wire.MsgRevealChain) {

	newChain := chainIDMap[msg.FirstEntry.ChainID.String()]

	// Store the new chain in db
	db.InsertChain(newChain)

	// Chain initialization
	initEChainFromDB(newChain)

	// store the new entry in db
	entryBinary, _ := newChain.FirstEntry.MarshalBinary()
	entryHash := common.Sha(entryBinary)
	db.InsertEntry(entryHash, &entryBinary, newChain.FirstEntry, &newChain.ChainID.Bytes)

	err := newChain.NextBlock.AddEBEntry(newChain.FirstEntry)

	if err != nil {
		panic(fmt.Sprintf(`Error while adding the First Entry to Block: %s`, err.Error()))
	}
}

// Loop through the Process List items and get the touched chains
// Put End-Of-Minute marker in the entry chains
func buildEndOfMinute(pl *consensus.ProcessList, pli *consensus.ProcessListItem) {
	tempChainMap := make(map[string]*common.EChain)
	items := pl.GetPLItems()
	for i := pli.Ack.Index; i >= 0; i-- {
		if wire.END_MINUTE_1 <= items[i].Ack.Type && items[i].Ack.Type <= wire.END_MINUTE_10 {
			break
		} else if items[i].Ack.Type == wire.ACK_REVEAL_ENTRY && tempChainMap[items[i].Ack.ChainID.String()] == nil {

			chain := chainIDMap[items[i].Ack.ChainID.String()]
			chain.NextBlock.AddEndOfMinuteMarker(pli.Ack.Type)
			// Add the new chain in the tempChainMap
			tempChainMap[chain.ChainID.String()] = chain
		}
	}

	// Add it to the entry credit chain
	entries := ecchain.NextBlock.Body.Entries
	if len(entries) > 0 && entries[len(entries)-1].ECID() != common.ECIDMinuteNumber {
		cbEntry := common.NewMinuteNumber()
		cbEntry.Number = pli.Ack.Type
		ecchain.NextBlock.AddEntry(cbEntry)
	}

	// Add it to the admin chain
	abEntries := achain.NextBlock.ABEntries
	if len(abEntries) > 0 && abEntries[len(abEntries)-1].Type() != common.TYPE_MINUTE_NUM {
		achain.NextBlock.AddEndOfMinuteMarker(pli.Ack.Type)
	}
}

// build Genesis blocks
func buildGenesisBlocks() error {
	util.Trace()

	// Send an End of Minute message to the Factoid component to create a genesis block
	eomMsg := &wire.MsgInt_EOM{
		EOM_Type:         wire.FORCE_FACTOID_GENESIS_REBUILD,
		NextDBlockHeight: 0,
	}
	outCtlMsgQueue <- eomMsg

	// Allocate the first two dbentries for ECBlock and Factoid block
	dchain.AddDBEntry(&common.DBEntry{}) // AdminBlock
	dchain.AddDBEntry(&common.DBEntry{}) // ECBlock
	dchain.AddDBEntry(&common.DBEntry{}) // Factoid block

	util.Trace()
	// Wait for Factoid block to be built and update the DbEntry
	msg := <-doneFBlockQueue
	util.Trace(spew.Sdump(msg))
	doneFBlockMsg, ok := msg.(*wire.MsgInt_FactoidBlock)
	util.Trace(spew.Sdump(doneFBlockMsg))

	//?? to be restored: if ok && doneFBlockMsg.BlockHeight == dchain.NextBlockID {
	// double check MR ??
	if ok {
		util.Trace("ok")
		dbEntryUpdate := new(common.DBEntry)
		dbEntryUpdate.ChainID = wire.FChainID
		dbEntryUpdate.MerkleRoot = doneFBlockMsg.ShaHash.ToFactomHash()

		util.Trace("before dchain")
		dchain.AddFBlockMRToDBEntry(dbEntryUpdate)
		util.Trace("after dchain")
	} else {
		panic("Error in processing msg from doneFBlockQueue:" + fmt.Sprintf("%+v", msg))
	}

	// Entry Credit Chain
	cBlock := newEntryCreditBlock(ecchain)
	fmt.Printf("buildGenesisBlocks: cBlock=%s\n", spew.Sdump(cBlock))
<<<<<<< HEAD
	dchain.AddECBlockToDBEntry(cBlock)
	saveECChain(ecchain)
	
=======
	dchain.AddCBlockToDBEntry(cBlock)
	exportCChain(cchain)

>>>>>>> 1a95b208
	// Admin chain
	aBlock := newAdminBlock(achain)
	fmt.Printf("buildGenesisBlocks: aBlock=%s\n", spew.Sdump(aBlock))
	dchain.AddABlockToDBEntry(aBlock)
	exportAChain(achain)

	// Directory Block chain
	util.Trace("in buildGenesisBlocks")
	dbBlock := newDirectoryBlock(dchain)

	// Check block hash if genesis block
	if dbBlock.DBHash.String() != GENESIS_DIR_BLOCK_HASH {
		panic("Genesis block hash is not expected: " + dbBlock.DBHash.String())
	}

	exportDChain(dchain)

	// place an anchor into btc
	placeAnchor(dbBlock)

	return nil
}

// build blocks from all process lists
func buildBlocks() error {
	util.Trace()

	// Allocate the first three dbentries for Admin block, ECBlock and Factoid block
	dchain.AddDBEntry(&common.DBEntry{}) // AdminBlock
	dchain.AddDBEntry(&common.DBEntry{}) // ECBlock
	dchain.AddDBEntry(&common.DBEntry{}) // Factoid block

	if plMgr != nil && plMgr.MyProcessList.IsValid() {
		buildFromProcessList(plMgr.MyProcessList)
	}

	// Wait for Factoid block to be built and update the DbEntry
	msg := <-doneFBlockQueue
	doneFBlockMsg, ok := msg.(*wire.MsgInt_FactoidBlock)
	util.Trace(spew.Sdump(doneFBlockMsg))

	//?? to be restored: if ok && doneFBlockMsg.BlockHeight == dchain.NextBlockID {
	if ok {
		dbEntryUpdate := new(common.DBEntry)
		dbEntryUpdate.ChainID = wire.FChainID
		dbEntryUpdate.MerkleRoot = doneFBlockMsg.ShaHash.ToFactomHash()
		dchain.AddFBlockMRToDBEntry(dbEntryUpdate)
	} else {
		panic("Error in processing msg from doneFBlockQueue:" + fmt.Sprintf("%+v", msg))
	}

	// Entry Credit Chain
<<<<<<< HEAD
	cBlock := newEntryCreditBlock(ecchain)
	dchain.AddECBlockToDBEntry(cBlock)
	saveECChain(ecchain)

=======
	cBlock := newEntryCreditBlock(cchain)
	dchain.AddCBlockToDBEntry(cBlock)
	exportCChain(cchain)
>>>>>>> 1a95b208

	// Admin chain
	aBlock := newAdminBlock(achain)
	//fmt.Printf("buildGenesisBlocks: aBlock=%s\n", spew.Sdump(aBlock))
	dchain.AddABlockToDBEntry(aBlock)
	exportAChain(achain)

	// sort the echains by chain id
	var keys []string
	for k := range chainIDMap {
		keys = append(keys, k)
	}
	sort.Strings(keys)
	// Entry Chains
	for _, k := range keys {
		chain := chainIDMap[k]
		eblock := newEntryBlock(chain)
		if eblock != nil {
			dchain.AddEBlockToDBEntry(eblock)
		}
		exportEChain(chain)
	}

	// Directory Block chain
	util.Trace("in buildBlocks")
	dbBlock := newDirectoryBlock(dchain)
	// Check block hash if genesis block here??

	// Generate the inventory vector and relay it.
	binary, _ := dbBlock.MarshalBinary()
	commonHash := common.Sha(binary)
	hash, _ := wire.NewShaHash(commonHash.Bytes)
	outMsgQueue <- (&wire.MsgInt_DirBlock{hash})

	exportDChain(dchain)

	// re-initialize the process lit manager
	initProcessListMgr()

	// Initialize timer for the new dblock
	if nodeMode == SERVER_NODE {
		timer := &BlockTimer{
			nextDBlockHeight: dchain.NextBlockHeight,
			inCtlMsgQueue:    inCtlMsgQueue,
		}
		go timer.StartBlockTimer()
	}

	// place an anchor into btc
	placeAnchor(dbBlock)

	return nil
}

// Sign the directory block
func SignDirectoryBlock() error {
	// Only Servers can write the anchor to Bitcoin network
	if nodeMode == SERVER_NODE && dchain.NextBlockHeight > 0 {
		// get the previous directory block from db
		dbBlock, _ := db.FetchDBlockByHeight(dchain.NextBlockHeight - 1)
		dbHeaderBytes, _ := dbBlock.Header.MarshalBinary()
		identityChainID := common.NewHash() // 0 ID for milestone 1
		sig := serverPrivKey.Sign(dbHeaderBytes)
		achain.NextBlock.AddABEntry(common.NewDBSignatureEntry(identityChainID, sig))
	}

	return nil
}

// Place an anchor into btc
func placeAnchor(dbBlock *common.DirectoryBlock) error {
	util.Trace()
	// Only Servers can write the anchor to Bitcoin network
	if nodeMode == SERVER_NODE && dbBlock != nil {
		// todo: need to make anchor as a go routine, independent of factomd
		// same as blockmanager to btcd
		go anchor.SendRawTransactionToBTC(dbBlock.KeyMR, uint64(dbBlock.Header.BlockHeight))
	}
	return nil
}

// build blocks from a process lists
func buildFromProcessList(pl *consensus.ProcessList) error {
	for _, pli := range pl.GetPLItems() {
		if pli.Ack.Type == wire.ACK_COMMIT_CHAIN {
			buildCommitChain(pli.Msg.(*wire.MsgCommitChain))
		} else if pli.Ack.Type == wire.ACK_COMMIT_ENTRY {
			buildCommitEntry(pli.Msg.(*wire.MsgCommitEntry))
		} else if pli.Ack.Type == wire.ACK_REVEAL_CHAIN {
			buildRevealChain(pli.Msg.(*wire.MsgRevealChain))
		} else if pli.Ack.Type == wire.ACK_REVEAL_ENTRY {
			buildRevealEntry(pli.Msg.(*wire.MsgRevealEntry))
		} else if pli.Ack.Type == wire.ACK_FACTOID_TX {
			buildFactoidObj(pli.Msg.(*wire.MsgInt_FactoidObj))
			//Send the notification to Factoid component
			outMsgQueue <- pli.Msg.(*wire.MsgInt_FactoidObj)
		} else if wire.END_MINUTE_1 <= pli.Ack.Type && pli.Ack.Type <= wire.END_MINUTE_10 {
			buildEndOfMinute(pl, pli)
		}
	}

	return nil
}

func newEntryBlock(chain *common.EChain) *common.EBlock {

	// acquire the last block
	block := chain.NextBlock

	if len(block.EBEntries) < 1 {
		//log.Println("No new entry found. No block created for chain: "  + common.EncodeChainID(chain.ChainID))
		return nil
	}

	// Create the block and add a new block for new coming entries

	block.Header.DBHeight = dchain.NextBlockHeight
	block.Header.EntryCount = uint32(len(block.EBEntries))
	block.Header.StartTime = dchain.NextBlock.Header.StartTime

	if devNet {
		block.Header.NetworkID = common.NETWORK_ID_TEST
	} else {
		block.Header.NetworkID = common.NETWORK_ID_EB
	}

	// Create the Entry Block Boday Merkle Root from EB Entries
	hashes := make([]*common.Hash, 0, len(block.EBEntries))
	for _, entry := range block.EBEntries {
		hashes = append(hashes, entry.EntryHash)
	}
	merkle := common.BuildMerkleTreeStore(hashes)
	block.Header.BodyMR = merkle[len(merkle)-1]

	// Create the Entry Block Key Merkle Root from the hash of Header and the Body Merkle Root
	hashes = make([]*common.Hash, 0, 2)
	binaryEBHeader, _ := block.Header.MarshalBinary()
	hashes = append(hashes, common.Sha(binaryEBHeader))
	hashes = append(hashes, block.Header.BodyMR)
	merkle = common.BuildMerkleTreeStore(hashes)
	block.MerkleRoot = merkle[len(merkle)-1] // MerkleRoot is not marshalized in Entry Block
	fmt.Println("block.MerkleRoot:%v", block.MerkleRoot.String())
	blkhash, _ := common.CreateHash(block)
	block.EBHash = blkhash
	log.Println("blkhash:%v", blkhash.Bytes)

	block.IsSealed = true
	chain.NextBlockHeight++
	chain.NextBlock, _ = common.CreateBlock(chain, block, 10)

	//Store the block in db
	db.ProcessEBlockBatch(block)
	log.Println("EntryBlock: block" + strconv.FormatUint(uint64(block.Header.EBHeight), 10) + " created for chain: " + chain.ChainID.String())
	return block
}

func newEntryCreditBlock(chain *common.ECChain) *common.ECBlock {

	// acquire the last block
	block := chain.NextBlock

	if chain.NextBlockHeight != dchain.NextBlockHeight {
		panic("Entry Credit Block height does not match Directory Block height:" + string(dchain.NextBlockHeight))
	}

	block.BuildHeader()
	
	// Create the block and add a new block for new coming entries
	chain.BlockMutex.Lock()
	chain.NextBlockHeight++
	chain.NextBlock = common.NextECBlock(block)
	chain.BlockMutex.Unlock()

	//Store the block in db
	db.ProcessECBlockBatch(block)
	log.Println("EntryCreditBlock: block" + strconv.FormatUint(uint64(block.Header.DBHeight), 10) + " created for chain: " + chain.ChainID.String())

	return block
}

func newAdminBlock(chain *common.AdminChain) *common.AdminBlock {

	// acquire the last block
	block := chain.NextBlock

	if chain.NextBlockHeight != dchain.NextBlockHeight {
		panic("Admin Block height does not match Directory Block height:" + string(dchain.NextBlockHeight))
	}

	block.Header.EntryCount = uint32(len(block.ABEntries))
	block.Header.BodySize = uint32(block.MarshalledSize() - block.Header.MarshalledSize())
	block.BuildABHash()

	// Create the block and add a new block for new coming entries
	chain.BlockMutex.Lock()
	chain.NextBlockHeight++
	chain.NextBlock, _ = common.CreateAdminBlock(chain, block, 10)
	chain.BlockMutex.Unlock()

	//Store the block in db
	db.ProcessABlockBatch(block)
	log.Println("Admin Block: block" + strconv.FormatUint(uint64(block.Header.DBHeight), 10) + " created for chain: " + chain.ChainID.String())

	return block
}

func newDirectoryBlock(chain *common.DChain) *common.DirectoryBlock {
	util.Trace("**** new Dir Block")
	// acquire the last block
	block := chain.NextBlock

	if devNet {
		block.Header.NetworkID = common.NETWORK_ID_TEST
	} else {
		block.Header.NetworkID = common.NETWORK_ID_EB
	}

	// Create the block add a new block for new coming entries
	chain.BlockMutex.Lock()
	block.Header.EntryCount = uint32(len(block.DBEntries))
	// Calculate Merkle Root for FBlock and store it in header
	if block.Header.BodyMR == nil {
		block.Header.BodyMR, _ = block.BuildBodyMR()
	}
	block.IsSealed = true
	chain.AddDBlockToDChain(block)
	chain.NextBlockHeight++
	chain.NextBlock, _ = common.CreateDBlock(chain, block, 10)
	chain.BlockMutex.Unlock()

	block.DBHash, _ = common.CreateHash(block)
	block.BuildKeyMerkleRoot()

	//Store the block in db
	db.ProcessDBlockBatch(block)

	// Initialize the dirBlockInfo obj in db
	db.InsertDirBlockInfo(common.NewDirBlockInfoFromDBlock(block))
	anchor.UpdateDirBlockInfoMap(common.NewDirBlockInfoFromDBlock(block))

	log.Println("DirectoryBlock: block" + strconv.FormatUint(uint64(block.Header.BlockHeight), 10) + " created for directory block chain: " + chain.ChainID.String())

	// To be improved in milestone 2
	SignDirectoryBlock()

	return block
}

func GetEntryCreditBalance(pubKey *[32]byte) (int32, error) {

	return eCreditMap[pubKey], nil
}

// Validate dir chain from genesis block
func validateDChain(c *common.DChain) error {

	if uint32(len(c.Blocks)) != c.NextBlockHeight {
		return errors.New("Dir chain doesn't have an expected Next Block ID: " + strconv.Itoa(int(c.NextBlockHeight)))
	}

	//prevBlk := c.Blocks[0]
	prevMR, prevBlkHash, err := validateDBlock(c, c.Blocks[0])
	if err != nil {
		return err
	}

	//validate the genesis block
	if prevBlkHash == nil || prevBlkHash.String() != GENESIS_DIR_BLOCK_HASH {
		panic("Genesis dir block is not as expected: " + prevBlkHash.String())
	}

	for i := 1; i < len(c.Blocks); i++ {
		if !prevBlkHash.IsSameAs(c.Blocks[i].Header.PrevBlockHash) {
			return errors.New("Previous block hash not matching for Dir block: " + strconv.Itoa(i))
		}
		if !prevMR.IsSameAs(c.Blocks[i].Header.PrevKeyMR) {
			return errors.New("Previous merkle root not matching for Dir block: " + strconv.Itoa(i))
		}
		mr, dblkHash, err := validateDBlock(c, c.Blocks[i])
		if err != nil {
			c.Blocks[i].IsValidated = false
			return err
		}

		prevMR = mr
		prevBlkHash = dblkHash
		c.Blocks[i].IsValidated = true
	}

	return nil
}

// Validate a dir block
func validateDBlock(c *common.DChain, b *common.DirectoryBlock) (merkleRoot *common.Hash, dbHash *common.Hash, err error) {

	bodyMR, err := b.BuildBodyMR()
	if err != nil {
		return nil, nil, err
	}

	if !b.Header.BodyMR.IsSameAs(bodyMR) {
		return nil, nil, errors.New("Invalid body MR for dir block: " + string(b.Header.BlockHeight))
	}

	for _, dbEntry := range b.DBEntries {
		switch dbEntry.ChainID.String() {
		case ecchain.ChainID.String():
			err := validateCBlockByMR(dbEntry.MerkleRoot)
			if err != nil {
				return nil, nil, err
			}
		case achain.ChainID.String():
			err := validateABlockByMR(dbEntry.MerkleRoot)
			if err != nil {
				return nil, nil, err
			}
		case wire.FChainID.String():
			err := validateFBlockByMR(dbEntry.MerkleRoot)
			if err != nil {
				return nil, nil, err
			}
		default:
			err := validateEBlockByMR(dbEntry.ChainID, dbEntry.MerkleRoot)
			if err != nil {
				return nil, nil, err
			}
		}
	}

	b.DBHash, _ = common.CreateHash(b)
	b.BuildKeyMerkleRoot()

	return b.KeyMR, b.DBHash, nil
}

func validateFBlockByMR(mr *common.Hash) error {
	// Call BTCD side for factoid block validation??

	return nil
}

func validateCBlockByMR(mr *common.Hash) error {
	cb, _ := db.FetchECBlockByHash(mr)

	if cb == nil {
		return errors.New("Entry block not found in db for merkle root: " + mr.String())
	}

	return nil
}

// Validate Admin Block by merkle root
func validateABlockByMR(mr *common.Hash) error {
	b, _ := db.FetchABlockByHash(mr)

	if b == nil {
		return errors.New("Entry block not found in db for merkle root: " + mr.String())
	}

	return nil
}

func validateEBlockByMR(cid *common.Hash, mr *common.Hash) error {

	eb, _ := db.FetchEBlockByMR(mr)

	if eb == nil {
		return errors.New("Entry block not found in db for merkle root: " + mr.String())
	}

	eb.BuildMerkleRoot()

	if !mr.IsSameAs(eb.MerkleRoot) {
		return errors.New("Entry block's merkle root does not match with: " + mr.String())
	}

	for _, ebEntry := range eb.EBEntries {
		entry, _ := db.FetchEntryByHash(ebEntry.EntryHash)
		if entry == nil {
			return errors.New("Entry not found in db for entry hash: " + ebEntry.EntryHash.String())
		}
	}

	return nil
}

func exportDChain(chain *common.DChain) {
	if len(chain.Blocks) == 0 || procLog.Level() < factomlog.Info {
		//log.Println("no blocks to save for chain: " + string (*chain.ChainID))
		return
	}

	for _, block := range chain.Blocks {
		//the open block is not saved
		if block == nil || block.IsSealed == false {
			continue
		}

		data, err := block.MarshalBinary()
		if err != nil {
			panic(err)
		}

		strChainID := chain.ChainID.String()
		if fileNotExists(dataStorePath + strChainID) {
			err := os.MkdirAll(dataStorePath+strChainID, 0777)
			if err == nil {
				log.Println("Created directory " + dataStorePath + strChainID)
			} else {
				log.Println(err)
			}
		}
		err = ioutil.WriteFile(fmt.Sprintf(dataStorePath+strChainID+"/store.%09d.block", block.Header.BlockHeight), data, 0777)
		if err != nil {
			panic(err)
		}
	}
}

func exportEChain(chain *common.EChain) {
	if procLog.Level() < factomlog.Info {
		return
	}

	eBlocks, _ := db.FetchAllEBlocksByChain(chain.ChainID)
	sort.Sort(util.ByEBlockIDAccending(*eBlocks))

	for _, block := range *eBlocks {

		data, err := block.MarshalBinary()
		if err != nil {
			panic(err)
		}

		strChainID := chain.ChainID.String()
		if fileNotExists(dataStorePath + strChainID) {
			err := os.MkdirAll(dataStorePath+strChainID, 0777)
			if err == nil {
				log.Println("Created directory " + dataStorePath + strChainID)
			} else {
				log.Println(err)
			}
		}

		err = ioutil.WriteFile(fmt.Sprintf(dataStorePath+strChainID+"/store.%09d.block", block.Header.DBHeight), data, 0777)
		if err != nil {
			panic(err)
		}
	}
}

<<<<<<< HEAD
func saveECChain(chain *common.ECChain) {

	// get all ecBlocks from db
	ecBlocks, _ := db.FetchAllECBlocks()
	sort.Sort(util.ByECBlockIDAccending(ecBlocks))

	for i, block := range ecBlocks {
=======
func exportCChain(chain *common.CChain) {
	if procLog.Level() < factomlog.Info {
		return
	}
	// get all cBlocks from db
	cBlocks, _ := db.FetchAllCBlocks()
	sort.Sort(util.ByCBlockIDAccending(cBlocks))

	for _, block := range cBlocks {
>>>>>>> 1a95b208

		data, err := block.MarshalBinary()
		if err != nil {
			panic(err)
		}

		strChainID := chain.ChainID.String()
		if fileNotExists(dataStorePath + strChainID) {
			err := os.MkdirAll(dataStorePath+strChainID, 0777)
			if err == nil {
				log.Println("Created directory " + dataStorePath + strChainID)
			} else {
				log.Println(err)
			}
		}
		err = ioutil.WriteFile(fmt.Sprintf(dataStorePath+strChainID+"/store.%09d.block", block.Header.DBHeight), data, 0777)
		if err != nil {
			panic(err)
		}
	}
}

func exportAChain(chain *common.AdminChain) {
	if procLog.Level() < factomlog.Info {
		return
	}
	// get all aBlocks from db
	aBlocks, _ := db.FetchAllABlocks()
	sort.Sort(util.ByABlockIDAccending(aBlocks))

	for _, block := range aBlocks {

		data, err := block.MarshalBinary()
		if err != nil {
			panic(err)
		}

		strChainID := chain.ChainID.String()
		if fileNotExists(dataStorePath + strChainID) {
			err := os.MkdirAll(dataStorePath+strChainID, 0777)
			if err == nil {
				log.Println("Created directory " + dataStorePath + strChainID)
			} else {
				log.Println(err)
			}
		}
		err = ioutil.WriteFile(fmt.Sprintf(dataStorePath+strChainID+"/store.%09d.block", block.Header.DBHeight), data, 0777)
		if err != nil {
			panic(err)
		}
	}
}

func initDChain() {
	dchain = new(common.DChain)

<<<<<<< HEAD
	//Initialize dbInfoMap
	//dbInfoMap = make(map[string]*common.DBInfo)

=======
>>>>>>> 1a95b208
	//Initialize the Directory Block Chain ID
	dchain.ChainID = new(common.Hash)
	barray := common.D_CHAINID
	dchain.ChainID.SetBytes(barray)

	// get all dBlocks from db
	dBlocks, _ := db.FetchAllDBlocks()
	sort.Sort(util.ByDBlockIDAccending(dBlocks))

	//fmt.Printf("initDChain: dBlocks=%s\n", spew.Sdump(dBlocks))

	dchain.Blocks = make([]*common.DirectoryBlock, len(dBlocks), len(dBlocks)+1)

	for i := 0; i < len(dBlocks); i = i + 1 {
		if dBlocks[i].Header.BlockHeight != uint32(i) {
			panic("Error in initializing dChain:" + dchain.ChainID.String())
		}
		dBlocks[i].Chain = dchain
		dBlocks[i].IsSealed = true
		dBlocks[i].IsSavedInDB = true
		dchain.Blocks[i] = &dBlocks[i]
	}

	// double check the block ids
	for i := 0; i < len(dchain.Blocks); i = i + 1 {
		if uint32(i) != dchain.Blocks[i].Header.BlockHeight {
			panic(errors.New("BlockID does not equal index for chain:" + dchain.ChainID.String() + " block:" + fmt.Sprintf("%v", dchain.Blocks[i].Header.BlockHeight)))
		}
	}

	//Create an empty block and append to the chain
	if len(dchain.Blocks) == 0 {
		dchain.NextBlockHeight = 0
		dchain.NextBlock, _ = common.CreateDBlock(dchain, nil, 10)
	} else {
		dchain.NextBlockHeight = uint32(len(dchain.Blocks))
		dchain.NextBlock, _ = common.CreateDBlock(dchain, dchain.Blocks[len(dchain.Blocks)-1], 10)
	}

	exportDChain(dchain)

	//Double check the sealed flag
	if dchain.NextBlock.IsSealed == true {
		panic("dchain.Blocks[dchain.NextBlockID].IsSealed for chain:" + dchain.ChainID.String())
	}

}

func initECChain() {

	eCreditMap = make(map[*[32]byte]int32)
	prePaidEntryMap = make(map[string]int32)

	//Initialize the Entry Credit Chain ID
	ecchain = common.NewECChain()

	// get all cBlocks from db
	ecBlocks, _ := db.FetchAllECBlocks()
	sort.Sort(util.ByECBlockIDAccending(ecBlocks))

	//fmt.Printf("initCChain: cBlocks=%s\n", spew.Sdump(cBlocks))

	for i := 0; i < len(ecBlocks); i = i + 1 {
		if ecBlocks[i].Header.DBHeight != uint32(i) {
			panic("Error in initializing dChain:" + ecchain.ChainID.String())
		}

		// Calculate the EC balance for each account
		initializeECreditMap(&ecBlocks[i])
	}

	// double check the block ids
	for i := 0; i < len(ecBlocks); i = i + 1 {
		if uint32(i) != ecBlocks[i].Header.DBHeight {
			panic(errors.New("BlockID does not equal index for chain:" + ecchain.ChainID.String() + " block:" + fmt.Sprintf("%v", ecBlocks[i].Header.DBHeight)))
		}
	}

	//Create an empty block and append to the chain
	if len(ecBlocks) == 0 || dchain.NextBlockHeight == 0 {
		ecchain.NextBlockHeight = 0
		ecchain.NextBlock = common.NewECBlock()
	} else {
		// Entry Credit Chain should have the same height as the dir chain
		ecchain.NextBlockHeight = dchain.NextBlockHeight
		ecchain.NextBlock = common.NextECBlock(&ecBlocks[ecchain.NextBlockHeight-1])
	}

	// create a backup copy before processing entries
	copyCreditMap(eCreditMap, eCreditMapBackup)

<<<<<<< HEAD
	//ONly for debug??
	saveECChain(ecchain)
=======
	exportCChain(cchain)
>>>>>>> 1a95b208

	// ONly for debugging
	//printCChain()
	//printCreditMap()
	//printPaidEntryMap()

}

func initAChain() {

	//Initialize the Admin Chain ID
	achain = new(common.AdminChain)
	achain.ChainID = new(common.Hash)
	achain.ChainID.SetBytes(common.ADMIN_CHAINID)

	// get all aBlocks from db
	aBlocks, _ := db.FetchAllABlocks()
	sort.Sort(util.ByABlockIDAccending(aBlocks))

	fmt.Printf("initAChain: aBlocks=%s\n", spew.Sdump(aBlocks))

	// double check the block ids
	for i := 0; i < len(aBlocks); i = i + 1 {
		//if uint32(i) != aBlocks[i].Header.DBHeight {
		//	panic(errors.New("BlockID does not equal index for chain:" + achain.ChainID.String() + " block:" + fmt.Sprintf("%v", aBlocks[i].Header.DBHeight)))
		//}
	}

	//Create an empty block and append to the chain
	if len(aBlocks) == 0 || dchain.NextBlockHeight == 0 {
		achain.NextBlockHeight = 0
		achain.NextBlock, _ = common.CreateAdminBlock(achain, nil, 10)

	} else {
		// Entry Credit Chain should have the same height as the dir chain
		achain.NextBlockHeight = dchain.NextBlockHeight
		achain.NextBlock, _ = common.CreateAdminBlock(achain, &aBlocks[achain.NextBlockHeight-1], 10)
	}

	exportAChain(achain)

}

func initEChains() {

	chainIDMap = make(map[string]*common.EChain)

	chains, err := db.FetchAllChains()

	if err != nil {
		panic(err)
	}

	for _, chain := range chains {
		var newChain = chain
		chainIDMap[newChain.ChainID.String()] = &newChain
		exportEChain(&chain)
	}

}

func initializeECreditMap(block *common.ECBlock) {
	for _, entry := range block.Body.Entries {
		// Only process: ECIDChainCommit, ECIDEntryCommit, ECIDBalanceIncrease
		switch entry.ECID() {
		case common.ECIDChainCommit:
			e := entry.(*common.CommitChain)
			eCreditMap[e.ECPubKey] += int32(e.Credits)
		case common.ECIDEntryCommit:
			e := entry.(*common.CommitEntry)
			eCreditMap[e.ECPubKey] += int32(e.Credits)
		case common.ECIDBalanceIncrease:
			e := entry.(*common.IncreaseBalance)
			eCreditMap[e.ECPubKey] += int32(e.Credits)
		}
	}
}

// Initialize server private key and server public key for milestone 1
func initServerKeys() {
	if nodeMode == SERVER_NODE {
		var err error
		serverPrivKey, err = common.NewPrivateKeyFromHex(serverPrivKeyHex)
		if err != nil {
			panic("Cannot parse Server Private Key from configuration file: " + err.Error())
		}
	} else {
		serverPubKey = common.PubKeyFromString(SERVER_PUB_KEY)
	}
}

func initProcessListMgr() {
	plMgr = consensus.NewProcessListMgr(dchain.NextBlockHeight, 1, 10)

}

func getPrePaidChainKey(entryHash *common.Hash, chainIDHash *common.Hash) string {
	return chainIDHash.String() + entryHash.String()
}

func copyCreditMap(
	originalMap map[*[32]byte]int32,
	newMap map[*[32]byte]int32) {
	newMap = make(map[*[32]byte]int32)
	
	// copy every element from the original map
	for k, v := range originalMap {
		newMap[k] = v
	}

}

func printCreditMap() {
	fmt.Println("eCreditMap:")
	for key := range eCreditMap {
		fmt.Println("Key: %x Value %d\n", key, eCreditMap[key])
	}
}

func printPaidEntryMap() {
	fmt.Println("prePaidEntryMap:")
	for key := range prePaidEntryMap {
		fmt.Printf("Key: %x Value %d\n", key, prePaidEntryMap[key])
	}
}<|MERGE_RESOLUTION|>--- conflicted
+++ resolved
@@ -42,18 +42,10 @@
 
 var (
 	currentAddr btcutil.Address
-<<<<<<< HEAD
-	tickers     [2]*time.Ticker
-	db          database.Db    // database
-	dchain      *common.DChain //Directory Block Chain
-	ecchain      *common.ECChain //Entry Credit Chain
-	achain      *common.AdminChain //Admin Chain	
-=======
 	db          database.Db        // database
 	dchain      *common.DChain     //Directory Block Chain
-	cchain      *common.CChain     //Entry Credit Chain
+	ecchain      *common.ECChain //Entry Credit Chain
 	achain      *common.AdminChain //Admin Chain
->>>>>>> 1a95b208
 	fchainID    *common.Hash
 
 	creditsPerChain   int32  = 10
@@ -64,7 +56,6 @@
 	eCreditMap      map[*[32]byte]int32          // eCreditMap with public key string([32]byte) as key, credit balance as value
 	prePaidEntryMap map[string]int32          // Paid but unrevealed entries string(Etnry Hash) as key, Number of payments as value
 
-<<<<<<< HEAD
 	chainIDMapBackup      map[string]*common.EChain //previous block bakcup - ChainIDMap with chainID string([32]byte) as key
 	eCreditMapBackup      map[*[32]byte]int32          // backup from previous block - eCreditMap with public key string([32]byte) as key, credit balance as value
 	prePaidEntryMapBackup map[string]int32          // backup from previous block - Paid but unrevealed entries string(Etnry Hash) as key, Number of payments as value
@@ -72,12 +63,6 @@
 	//Diretory Block meta data map
 	//dbInfoMap map[string]*common.DBInfo // dbInfoMap with dbHash string([32]byte) as key
 
-=======
-	chainIDMapBackup      map[string]*common.EChain //previous block backup - ChainIDMap with chainID string([32]byte) as key
-	eCreditMapBackup      map[string]int32          // backup from previous block - eCreditMap with public key string([32]byte) as key, credit balance as value
-	prePaidEntryMapBackup map[string]int32          // backup from previous block - Paid but unrevealed entries string(Etnry Hash) as key, Number of payments as value
-
->>>>>>> 1a95b208
 	fMemPool *ftmMemPool
 	plMgr    *consensus.ProcessListMgr
 
@@ -180,15 +165,9 @@
 	fmt.Println("Loaded", dchain.NextBlockHeight, "Directory blocks for chain: "+dchain.ChainID.String())
 
 	// init Entry Credit Chain
-<<<<<<< HEAD
 	initECChain()
 	fmt.Println("Loaded", ecchain.NextBlockHeight, "Entry Credit blocks for chain: "+ecchain.ChainID.String())
 	
-=======
-	initCChain()
-	fmt.Println("Loaded", cchain.NextBlockHeight, "Entry Credit blocks for chain: "+cchain.ChainID.String())
-
->>>>>>> 1a95b208
 	// init Admin Chain
 	initAChain()
 	fmt.Println("Loaded", achain.NextBlockHeight, "Admin blocks for chain: "+achain.ChainID.String())
@@ -222,69 +201,6 @@
 		//fmt.Printf("PROCESSOR: echain=%s\n", spew.Sdump(chain))
 	}
 
-<<<<<<< HEAD
-	// create EBlocks and FBlock every 60 seconds
-	tickers[0] = time.NewTicker(time.Second * time.Duration(directoryBlockInSeconds))
-
-	// write 10 FBlock in a batch to BTC every 10 minutes
-	tickers[1] = time.NewTicker(time.Second * time.Duration(sendToBTCinSeconds))
-
-	util.Trace("NOT IMPLEMENTED! IMPORTANT: Anchoring code 1 !!!")
-
-	/*
-		go func() {
-			for _ = range tickers[0].C {
-				fmt.Println("in tickers[0]: newEntryBlock & newFactomBlock")
-
-				eom10 := &wire.MsgInt_EOM{
-					EOM_Type: wire.END_MINUTE_10,
-				}
-
-				inCtlMsgQueue <- eom10
-
-				/*
-					// Entry Chains
-					for _, chain := range chainIDMap {
-						eblock := newEntryBlock(chain)
-						if eblock != nil {
-							dchain.AddDBEntry(eblock)
-						}
-						save(chain)
-					}
-
-					// Entry Credit Chain
-					cBlock := newEntryCreditBlock(cchain)
-					if cBlock != nil {
-						dchain.AddCBlockToDBEntry(cBlock)
-					}
-					saveECChain(ecchain)
-
-					util.Trace("NOT IMPLEMENTED: Factoid Chain init was here !!!!!!!!!!!")
-
-					/*
-						// Factoid Chain
-						fBlock := newFBlock(fchain)
-						if fBlock != nil {
-							dchain.AddFBlockToDBEntry(factoid.NewDBEntryFromFBlock(fBlock))
-						}
-						saveFChain(fchain)
-					*\
-
-					// Directory Block chain
-					dbBlock := newDirectoryBlock(dchain)
-					saveDChain(dchain)
-
-					// Only Servers can write the anchor to Bitcoin network
-					if nodeMode == SERVER_NODE && dbBlock != nil {
-						dbInfo := common.NewDBInfoFromDBlock(dbBlock)
-						saveDBMerkleRoottoBTC(dbInfo)
-					}
-
-
-			}
-		}()
-	*/
-=======
 	// Validate all dir blocks
 	err := validateDChain(dchain)
 	if err != nil {
@@ -294,7 +210,6 @@
 			dchain.IsValidated = false
 		}
 	}
->>>>>>> 1a95b208
 }
 
 func Start_Processor(
@@ -495,9 +410,6 @@
 			return errors.New("Error in processing msg:" + fmt.Sprintf("%+v", msg))
 		}
 
-<<<<<<< HEAD
-	case wire.CmdECBlock:
-=======
 	case wire.CmdABlock:
 		if nodeMode == SERVER_NODE {
 			break
@@ -513,8 +425,7 @@
 			return errors.New("Error in processing msg:" + fmt.Sprintf("%+v", msg))
 		}
 
-	case wire.CmdCBlock:
->>>>>>> 1a95b208
+	case wire.CmdECBlock:
 		if nodeMode == SERVER_NODE {
 			break
 		}
@@ -616,13 +527,9 @@
 
 	db.ProcessECBlockBatch(msg.ECBlock)
 
-<<<<<<< HEAD
-	fmt.Printf("PROCESSOR: MsgECBlock=%s\n", spew.Sdump(msg.ECBlock))
-=======
-	fmt.Printf("PROCESSOR: MsgCBlock=%s\n", spew.Sdump(msg.CBlk))
+	fmt.Printf("PROCESSOR: MsgCBlock=%s\n", spew.Sdump(msg.ECBlock))
 	
-	exportCChain(cchain)
->>>>>>> 1a95b208
+	exportECChain(ecchain)
 
 	return nil
 }
@@ -807,25 +714,20 @@
 
 	shaHash, _ := msg.Sha()
 
-<<<<<<< HEAD
+	// Check if the chain id already exists
+	_, existing := chainIDMap[msg.CommitChain.ChainID.String()]
+	if !existing {
+		if msg.ChainID.IsSameAs(dchain.ChainID) || msg.CommitChain.ChainID.IsSameAs(cchain.ChainID) {
+			existing = true
+		}
+	}
+	if existing {
+		return errors.New("Already existing chain id:" + msg.CommitChain.ChainID.String())
+	}
+
 	// Precalculate the key and value pair for prePaidEntryMap
 	key := getPrePaidChainKey(msg.CommitChain.EntryHash,
 		msg.CommitChain.ChainIDHash)
-=======
-	// Check if the chain id already exists
-	_, existing := chainIDMap[msg.ChainID.String()]
-	if !existing {
-		if msg.ChainID.IsSameAs(dchain.ChainID) || msg.ChainID.IsSameAs(cchain.ChainID) {
-			existing = true
-		}
-	}
-	if existing {
-		return errors.New("Already existing chain id:" + msg.ChainID.String())
-	}
-
-	// Precalculate the key and value pair for
-	key := getPrePaidChainKey(msg.EntryHash, msg.ChainID)
->>>>>>> 1a95b208
 
 	// Update the credit balance in memory
 	creditBalance, _ := eCreditMap[msg.CommitChain.ECPubKey]
@@ -866,13 +768,8 @@
 	_, existing := chainIDMap[msg.FirstEntry.ChainID.String()]
 	if !existing {
 		// the chain id should not be the same as the special chains
-<<<<<<< HEAD
-		if dchain.ChainID.IsSameAs(msg.FirstEntry.ChainID) || ecchain.ChainID.IsSameAs(msg.FirstEntry.ChainID) || 
-			achain.ChainID.IsSameAs(msg.FirstEntry.ChainID) || fchainID.IsSameAs(msg.FirstEntry.ChainID) {
-=======
 		if dchain.ChainID.IsSameAs(msg.FirstEntry.ChainID) || cchain.ChainID.IsSameAs(msg.FirstEntry.ChainID) ||
 			achain.ChainID.IsSameAs(msg.FirstEntry.ChainID) || wire.FChainID.IsSameAs(msg.FirstEntry.ChainID) {
->>>>>>> 1a95b208
 			existing = true
 		}
 	}
@@ -1085,15 +982,9 @@
 	// Entry Credit Chain
 	cBlock := newEntryCreditBlock(ecchain)
 	fmt.Printf("buildGenesisBlocks: cBlock=%s\n", spew.Sdump(cBlock))
-<<<<<<< HEAD
 	dchain.AddECBlockToDBEntry(cBlock)
-	saveECChain(ecchain)
+	exportCChain(ecchain)
 	
-=======
-	dchain.AddCBlockToDBEntry(cBlock)
-	exportCChain(cchain)
-
->>>>>>> 1a95b208
 	// Admin chain
 	aBlock := newAdminBlock(achain)
 	fmt.Printf("buildGenesisBlocks: aBlock=%s\n", spew.Sdump(aBlock))
@@ -1146,16 +1037,9 @@
 	}
 
 	// Entry Credit Chain
-<<<<<<< HEAD
-	cBlock := newEntryCreditBlock(ecchain)
-	dchain.AddECBlockToDBEntry(cBlock)
-	saveECChain(ecchain)
-
-=======
-	cBlock := newEntryCreditBlock(cchain)
-	dchain.AddCBlockToDBEntry(cBlock)
-	exportCChain(cchain)
->>>>>>> 1a95b208
+	ecBlock := newEntryCreditBlock(ecchain)
+	dchain.AddECBlockToDBEntry(ecBlock)
+	exportCChain(ecchain)
 
 	// Admin chain
 	aBlock := newAdminBlock(achain)
@@ -1607,26 +1491,15 @@
 	}
 }
 
-<<<<<<< HEAD
-func saveECChain(chain *common.ECChain) {
-
+func exportECChain(chain *common.ECChain) {
+	if procLog.Level() < factomlog.Info {
+		return
+	}
 	// get all ecBlocks from db
 	ecBlocks, _ := db.FetchAllECBlocks()
 	sort.Sort(util.ByECBlockIDAccending(ecBlocks))
 
-	for i, block := range ecBlocks {
-=======
-func exportCChain(chain *common.CChain) {
-	if procLog.Level() < factomlog.Info {
-		return
-	}
-	// get all cBlocks from db
-	cBlocks, _ := db.FetchAllCBlocks()
-	sort.Sort(util.ByCBlockIDAccending(cBlocks))
-
-	for _, block := range cBlocks {
->>>>>>> 1a95b208
-
+	for _, block := range ecBlocks {
 		data, err := block.MarshalBinary()
 		if err != nil {
 			panic(err)
@@ -1682,12 +1555,6 @@
 func initDChain() {
 	dchain = new(common.DChain)
 
-<<<<<<< HEAD
-	//Initialize dbInfoMap
-	//dbInfoMap = make(map[string]*common.DBInfo)
-
-=======
->>>>>>> 1a95b208
 	//Initialize the Directory Block Chain ID
 	dchain.ChainID = new(common.Hash)
 	barray := common.D_CHAINID
@@ -1778,13 +1645,7 @@
 
 	// create a backup copy before processing entries
 	copyCreditMap(eCreditMap, eCreditMapBackup)
-
-<<<<<<< HEAD
-	//ONly for debug??
-	saveECChain(ecchain)
-=======
-	exportCChain(cchain)
->>>>>>> 1a95b208
+	exportECChain(ecchain)
 
 	// ONly for debugging
 	//printCChain()
