// Copyright 2015 FactomProject Authors. All rights reserved.
// Use of this source code is governed by the MIT license
// that can be found in the LICENSE file.

// factomlog is based on github.com/alexcesaro/log and
// github.com/alexcesaro/log/golog (MIT License)

package btcd

import (
	"encoding/binary"
	"errors"
	"fmt"
	"io/ioutil"
	"log"
	"os"
	"sort"
	"strconv"
	"time"

	"github.com/FactomProject/FactomCode/common"
	"github.com/FactomProject/FactomCode/consensus"
	"github.com/FactomProject/FactomCode/database"
	"github.com/FactomProject/FactomCode/util"
	"github.com/FactomProject/btcd/wire"
	"github.com/FactomProject/btcrpcclient"
	"github.com/FactomProject/btcutil"
	"github.com/davecgh/go-spew/spew"
)

const (
	//Server running mode
	FULL_NODE   = "FULL"
	SERVER_NODE = "SERVER"
	LIGHT_NODE  = "LIGHT"
)

var (
	wclient *btcrpcclient.Client //rpc client for btcwallet rpc server
	dclient *btcrpcclient.Client //rpc client for btcd rpc server

	currentAddr btcutil.Address
	tickers     [2]*time.Ticker
	db          database.Db    // database
	dchain      *common.DChain //Directory Block Chain
	cchain      *common.CChain //Entry Credit Chain
	fchainID    *common.Hash

	creditsPerChain   int32  = 10
	creditsPerFactoid uint64 = 1000

	// To be moved to ftmMemPool??
	chainIDMap      map[string]*common.EChain // ChainIDMap with chainID string([32]byte) as key
	eCreditMap      map[string]int32          // eCreditMap with public key string([32]byte) as key, credit balance as value
	prePaidEntryMap map[string]int32          // Paid but unrevealed entries string(Etnry Hash) as key, Number of payments as value

	chainIDMapBackup      map[string]*common.EChain //previous block bakcup - ChainIDMap with chainID string([32]byte) as key
	eCreditMapBackup      map[string]int32          // backup from previous block - eCreditMap with public key string([32]byte) as key, credit balance as value
	prePaidEntryMapBackup map[string]int32          // backup from previous block - Paid but unrevealed entries string(Etnry Hash) as key, Number of payments as value

	//Diretory Block meta data map
	dbInfoMap map[string]*common.DBInfo // dbInfoMap with dbHash string([32]byte) as key

	// to be renamed??
	/*	inMsgQueue  chan wire.FtmInternalMsg //incoming message queue for factom application messages
		outMsgQueue chan wire.FtmInternalMsg //outgoing message queue for factom application messages

		inCtlMsgQueue  chan wire.FtmInternalMsg //incoming message queue for factom control messages
		outCtlMsgQueue chan wire.FtmInternalMsg //outgoing message queue for factom control messages
		doneFBlockQueue  = make(chan wire.FtmInternalMsg) 	//incoming message queue for factoid component to send MR
	*/
	fMemPool *ftmMemPool
	plMgr    *consensus.ProcessListMgr
)

var (
	portNumber              int  = 8083
	sendToBTCinSeconds           = 600
	directoryBlockInSeconds      = 60
	dataStorePath                = "/tmp/store/seed/"
	ldbpath                      = "/tmp/ldb9"
	nodeMode                     = "FULL"
	devNet                  bool = false

	//BTC:
	//	addrStr = "movaFTARmsaTMk3j71MpX8HtMURpsKhdra"
	walletPassphrase          = "lindasilva"
	certHomePath              = "btcwallet"
	rpcClientHost             = "localhost:18332" //btcwallet rpcserver address
	rpcClientEndpoint         = "ws"
	rpcClientUser             = "testuser"
	rpcClientPass             = "notarychain"
	btcTransFee       float64 = 0.0001

	certHomePathBtcd = "btcd"
	rpcBtcdHost      = "localhost:18334" //btcd rpcserver address

)

func LoadConfigurations(cfg *util.FactomdConfig) {

	//setting the variables by the valued form the config file
	logLevel = cfg.Log.LogLevel
	portNumber = cfg.App.PortNumber
	dataStorePath = cfg.App.DataStorePath
	ldbpath = cfg.App.LdbPath
	directoryBlockInSeconds = cfg.App.DirectoryBlockInSeconds
	nodeMode = cfg.App.NodeMode

	//addrStr = cfg.Btc.BTCPubAddr
	sendToBTCinSeconds = cfg.Btc.SendToBTCinSeconds
	walletPassphrase = cfg.Btc.WalletPassphrase
	certHomePath = cfg.Btc.CertHomePath
	rpcClientHost = cfg.Btc.RpcClientHost
	rpcClientEndpoint = cfg.Btc.RpcClientEndpoint
	rpcClientUser = cfg.Btc.RpcClientUser
	rpcClientPass = cfg.Btc.RpcClientPass
	btcTransFee = cfg.Btc.BtcTransFee
	certHomePathBtcd = cfg.Btc.CertHomePathBtcd
	rpcBtcdHost = cfg.Btc.RpcBtcdHost //btcd rpcserver address

}

func watchError(err error) {
	panic(err)
}

func readError(err error) {
	fmt.Println("error: ", err)
}

// Initialize the entry chains in memory from db
func initEChainFromDB(chain *common.EChain) {

	eBlocks, _ := db.FetchAllEBlocksByChain(chain.ChainID)
	sort.Sort(util.ByEBlockIDAccending(*eBlocks))

	for i := 0; i < len(*eBlocks); i = i + 1 {
		if uint64(i) != (*eBlocks)[i].Header.EBHeight {
			panic(errors.New("BlockID does not equal index for chain:" + chain.ChainID.String() + " block:" + fmt.Sprintf("%v", (*eBlocks)[i].Header.EBHeight)))
		}
	}

	if len(*eBlocks) == 0 {
		chain.NextBlockID = 0
		chain.NextBlock, _ = common.CreateBlock(chain, nil, 10)
	} else {
		chain.NextBlockID = uint64(len(*eBlocks))
		chain.NextBlock, _ = common.CreateBlock(chain, &(*eBlocks)[len(*eBlocks)-1], 10)
	}

	//fmt.Println("Loaded", chain.NextBlockID, "blocks for chain: " + chain.ChainID.String())

	//Get the unprocessed entries in db for the past # of mins for the open block
	binaryTimestamp := make([]byte, 8)
	binary.BigEndian.PutUint64(binaryTimestamp, uint64(0))
	if chain.NextBlock.IsSealed == true {
		panic("chain.NextBlock.IsSealed for chain:" + chain.ChainID.String())
	}
}

func init_processor() {

	// init mem pools
	fMemPool = new(ftmMemPool)
	fMemPool.init_ftmMemPool()

	// init fchainid
	barray := []byte{0x00, 0x00, 0x00, 0x00, 0x00, 0x00, 0x00, 0x00, 0x00, 0x00, 0x00, 0x00, 0x00, 0x00, 0x00, 0x00,
		0x00, 0x00, 0x00, 0x00, 0x00, 0x00, 0x00, 0x00, 0x00, 0x00, 0x00, 0x00, 0x00, 0x00, 0x00, 0x0F}
	fchainID = new(common.Hash)
	fchainID.SetBytes(barray)

	// init Entry Credit Chain
	initCChain()
	fmt.Println("Loaded", cchain.NextBlockID, "Entry Credit blocks for chain: "+cchain.ChainID.String())

	// init Directory Block Chain
	initDChain()
	fmt.Println("Loaded", dchain.NextBlockID, "Directory blocks for chain: "+dchain.ChainID.String())

	// init process list manager
	initProcessListMgr()

	// init Entry Chains
	initEChains()
	for _, chain := range chainIDMap {
		initEChainFromDB(chain)

		fmt.Println("Loaded", chain.NextBlockID, "blocks for chain: "+chain.ChainID.String())

	}

	// create EBlocks and FBlock every 60 seconds
	tickers[0] = time.NewTicker(time.Second * time.Duration(directoryBlockInSeconds))

	// write 10 FBlock in a batch to BTC every 10 minutes
	tickers[1] = time.NewTicker(time.Second * time.Duration(sendToBTCinSeconds))

	util.Trace("NOT IMPLEMENTED! IMPORTANT: Anchoring code 1 !!!")

	/*
		go func() {
			for _ = range tickers[0].C {
				fmt.Println("in tickers[0]: newEntryBlock & newFactomBlock")

				eom10 := &wire.MsgInt_EOM{
					EOM_Type: wire.END_MINUTE_10,
				}

				inCtlMsgQueue <- eom10

				/*
					// Entry Chains
					for _, chain := range chainIDMap {
						eblock := newEntryBlock(chain)
						if eblock != nil {
							dchain.AddDBEntry(eblock)
						}
						save(chain)
					}

					// Entry Credit Chain
					cBlock := newEntryCreditBlock(cchain)
					if cBlock != nil {
						dchain.AddCBlockToDBEntry(cBlock)
					}
					saveCChain(cchain)

					util.Trace("NOT IMPLEMENTED: Factoid Chain init was here !!!!!!!!!!!")

					/*
						// Factoid Chain
						fBlock := newFBlock(fchain)
						if fBlock != nil {
							dchain.AddFBlockToDBEntry(factoid.NewDBEntryFromFBlock(fBlock))
						}
						saveFChain(fchain)
					*\

					// Directory Block chain
					dbBlock := newDirectoryBlock(dchain)
					saveDChain(dchain)

					// Only Servers can write the anchor to Bitcoin network
					if nodeMode == SERVER_NODE && dbBlock != nil {
						dbInfo := common.NewDBInfoFromDBlock(dbBlock)
						saveDBMerkleRoottoBTC(dbInfo)
					}


			}
		}()
	*/
}

func Start_Processor(ldb database.Db, inMsgQ chan wire.FtmInternalMsg, outMsgQ chan wire.FtmInternalMsg,
	inCtlMsgQ chan wire.FtmInternalMsg, outCtlMsgQ chan wire.FtmInternalMsg, doneFBlockQ chan wire.FtmInternalMsg) {
	db = ldb

	inMsgQueue = inMsgQ
	outMsgQueue = outMsgQ

	inCtlMsgQueue = inCtlMsgQ
	outCtlMsgQueue = outCtlMsgQ
	doneFBlockQueue = doneFBlockQ

	init_processor()
	/* for testing??
	if nodeMode == SERVER_NODE {
		err := initRPCClient()
		if err != nil {
			log.Fatalf("cannot init rpc client: %s", err)
		}

		if err := initWallet(); err != nil {
			log.Fatalf("cannot init wallet: %s", err)
		}
	}

	*/

	// Initialize timer for the open dblock before processing messages
	if nodeMode == SERVER_NODE {
		timer := &BlockTimer{
			nextDBlockHeight: dchain.NextBlockID,
			inCtlMsgQueue:    inCtlMsgQueue,
		}
		go timer.StartBlockTimer()
	}

	util.Trace("before range inMsgQ")
	// Process msg from the incoming queue one by one
	for {
		select {
		case msg := <-inMsgQ:
			//fmt.Printf("in inMsgQ, msg:%+v\n", msg)
			err := serveMsgRequest(msg)
			if err != nil {
				log.Println(err)
			}

		case ctlMsg := <-inCtlMsgQueue:
			//fmt.Printf("in ctlMsg, msg:%+v\n", ctlMsg)
			err := serveMsgRequest(ctlMsg)
			if err != nil {
				log.Println(err)
			}
		}

	}

	util.Trace()

	defer func() {
		//		shutdown()	// was defined in factombtc.go TODO: TBD
		tickers[0].Stop()
		tickers[1].Stop()
		//db.Close()
	}()

}

func fileNotExists(name string) bool {
	_, err := os.Stat(name)
	if os.IsNotExist(err) {
		return true
	}
	return err != nil
}

// Serve the "fast lane" incoming control msg from inCtlMsgQueue
func serveCtlMsgRequest(msg wire.FtmInternalMsg) error {

	util.Trace()

	switch msg.Command() {
	case wire.CmdCommitChain:

	default:
		return errors.New("Message type unsupported:" + fmt.Sprintf("%+v", msg))
	}
	return nil

}

// Serve incoming msg from inMsgQueue
func serveMsgRequest(msg wire.FtmInternalMsg) error {

	util.Trace()

	switch msg.Command() {
	case wire.CmdCommitChain:
		msgCommitChain, ok := msg.(*wire.MsgCommitChain)
		if ok && msgCommitChain.IsValid() {
			err := processCommitChain(msgCommitChain)
			if err != nil {
				return err
			}
		} else {
			return errors.New("Error in processing msg:" + fmt.Sprintf("%+v", msg))
		}

	case wire.CmdRevealChain:
		msgRevealChain, ok := msg.(*wire.MsgRevealChain)
		if ok {
			err := processRevealChain(msgRevealChain)
			if err != nil {
				return err
			}
		} else {
			return errors.New("Error in processing msg:" + fmt.Sprintf("%+v", msg))
		}

	case wire.CmdCommitEntry:
		msgCommitEntry, ok := msg.(*wire.MsgCommitEntry)
		if ok && msgCommitEntry.IsValid() {
			err := processCommitEntry(msgCommitEntry)
			if err != nil {
				return err
			}
		} else {
			return errors.New("Error in processing msg:" + fmt.Sprintf("%+v", msg))
		}

	case wire.CmdRevealEntry:
		msgRevealEntry, ok := msg.(*wire.MsgRevealEntry)
		if ok {
			err := processRevealEntry(msgRevealEntry)
			if err != nil {
				return err
			}
		} else {
			return errors.New("Error in processing msg:" + fmt.Sprintf("%+v", msg))
		}

	case wire.CmdInt_FactoidObj:
		factoidObj, ok := msg.(*wire.MsgInt_FactoidObj)
		if ok {
			err := processFactoidTx(factoidObj)
			if err != nil {
				return err
			}
		} else {
			return errors.New("Error in processing msg:" + fmt.Sprintf("%+v", msg))
		}

	case wire.CmdInt_EOM:
		if nodeMode == SERVER_NODE {
			msgEom, ok := msg.(*wire.MsgInt_EOM)
			if !ok {
				return errors.New("Error in build blocks:" + fmt.Sprintf("%+v", msg))
			}
			fmt.Printf("End of minute msg - wire.CmdInt_EOM:%+v\n", msg)

			if msgEom.EOM_Type == wire.END_MINUTE_10 {
				// Process from Orphan pool before the end of process list
				processFromOrphanPool()

				plMgr.AddMyProcessListItem(msgEom, nil, wire.END_MINUTE_10)

				//Notify the factoid component to start building factoid block
				outCtlMsgQueue <- msgEom

				err := buildBlocks()
				if err != nil {
					return err
				}
			} else if msgEom.EOM_Type >= wire.END_MINUTE_1 && msgEom.EOM_Type < wire.END_MINUTE_10 {
				plMgr.AddMyProcessListItem(msgEom, nil, msgEom.EOM_Type)
			}
		}

	case wire.CmdInt_FactoidBlock:
		factoidBlock, ok := msg.(*wire.MsgInt_FactoidBlock)
		util.Trace("Factoid Block (GENERATED??)")
		fmt.Println("factoidBlock= ", factoidBlock, " ok= ", ok)

	case wire.CmdDirBlock:
		if nodeMode == SERVER_NODE {
			break
		}

		dirBlock, ok := msg.(*wire.MsgDirBlock)
		if ok {
			err := processDirBlock(dirBlock)
			if err != nil {
				return err
			}
		} else {
			return errors.New("Error in processing msg:" + fmt.Sprintf("%+v", msg))
		}

	case wire.CmdCBlock:
		if nodeMode == SERVER_NODE {
			break
		}

		cblock, ok := msg.(*wire.MsgCBlock)
		if ok {
			err := processCBlock(cblock)
			if err != nil {
				return err
			}
		} else {
			return errors.New("Error in processing msg:" + fmt.Sprintf("%+v", msg))
		}

	case wire.CmdEBlock:
		if nodeMode == SERVER_NODE {
			break
		}

		eblock, ok := msg.(*wire.MsgEBlock)
		if ok {
			err := processEBlock(eblock)
			if err != nil {
				return err
			}
		} else {
			return errors.New("Error in processing msg:" + fmt.Sprintf("%+v", msg))
		}

	case wire.CmdEntry:
		if nodeMode == SERVER_NODE {
			break
		}

		entry, ok := msg.(*wire.MsgEntry)
		if ok {
			err := processEntry(entry)
			if err != nil {
				return err
			}
		} else {
			return errors.New("Error in processing msg:" + fmt.Sprintf("%+v", msg))
		}
		/* this should be done on the btcd side
		case wire.CmdBlock: // Factoid block
			if nodeMode == SERVER_NODE { break }

			block, ok := msg.(*wire.MsgBlock)
			if ok {
				err := processFactoidBlock(block)
				if err != nil {
					return err
				}
			} else {
				return errors.New("Error in processing msg:" + fmt.Sprintf("%+v", msg))
			}
		*/
	default:
		return errors.New("Message type unsupported:" + fmt.Sprintf("%+v", msg))
	}
	return nil
}

// processDirBlock validates dir block and save it to factom db.
// similar to blockChain.BC_ProcessBlock
func processDirBlock(msg *wire.MsgDirBlock) error {
	util.Trace()

	blk, _ := db.FetchDBlockByHeight(msg.DBlk.Header.BlockID)
	if blk != nil {
		fmt.Println("DBlock already existing for height:" + string(msg.DBlk.Header.BlockID))
		return nil
	}

	dchain.AddDBlockToDChain(msg.DBlk)

	db.ProcessDBlockBatch(msg.DBlk) //?? to be removed later

	fmt.Printf("Processor: MsgDirBlock=%s\n", spew.Sdump(msg.DBlk))

	msg.DBlk = nil

	return nil
}

// processCBlock validates entry credit block and save it to factom db.
// similar to blockChain.BC_ProcessBlock
func processCBlock(msg *wire.MsgCBlock) error {
	util.Trace()

	//Need to validate against Dchain??

	db.ProcessCBlockBatch(msg.CBlk)

	fmt.Printf("Processor: MsgCBlock=%s\n", spew.Sdump(msg.CBlk))

	return nil
}

// processEBlock validates entry block and save it to factom db.
// similar to blockChain.BC_ProcessBlock
func processEBlock(msg *wire.MsgEBlock) error {
	util.Trace()
	if msg.EBlk.Header.DBHeight >= dchain.NextBlockID || msg.EBlk.Header.DBHeight < 0 {
		return errors.New("MsgEBlock has an invalid DBHeight:" + string(msg.EBlk.Header.DBHeight))
	}

	dblock := dchain.Blocks[msg.EBlk.Header.DBHeight]

	if dblock == nil {
		return errors.New("MsgEBlock has an invalid DBHeight:" + string(msg.EBlk.Header.DBHeight))
	}

	mr, _ := dblock.CalculateMerkleRoot()

	validEblock := false
	for _, dbEntry := range dblock.DBEntries {
		if mr.IsSameAs(dbEntry.MerkleRoot) && dbEntry.ChainID.IsSameAs(msg.EBlk.Header.ChainID) {
			validEblock = true
			break
		}
	}

	if !validEblock {
		return errors.New("Invalid MsgEBlock with height:" + string(msg.EBlk.Header.EBHeight))
	}

	// create a chain in db if it's not existing
	chain := chainIDMap[msg.EBlk.Header.ChainID.String()]
	if chain == nil {
		chain = new(common.EChain)
		chain.ChainID = msg.EBlk.Header.ChainID

		// to get chain name from the first entry??
		bName := make([][]byte, 0, 5)
		bName = append(bName, chain.ChainID.Bytes)
		chain.Name = bName

		db.InsertChain(chain)
		chainIDMap[chain.ChainID.String()] = chain
	}

	db.ProcessEBlockBatch(msg.EBlk)

	fmt.Printf("Processor: MsgEBlock=%s\n", spew.Sdump(msg.EBlk))

	return nil
}

// processEntry validates entry and save it to factom db.
// similar to blockChain.BC_ProcessBlock
func processEntry(msg *wire.MsgEntry) error {
	util.Trace()

	// store the new entry in db
	entryBinary, _ := msg.Entry.MarshalBinary()
	entryHash := common.Sha(entryBinary)
	db.InsertEntry(entryHash, &entryBinary, msg.Entry, &msg.Entry.ChainID.Bytes)

	fmt.Printf("Processor: MsgEntry=%s\n", spew.Sdump(msg.Entry))

	return nil
}

/* this should be processed on btcd side
// processFactoidBlock validates factoid block and save it to factom db.
func processFactoidBlock(msg *wire.MsgBlock) error {
	util.Trace()
	fmt.Printf("Processor: MsgFactoidBlock=%s\n", spew.Sdump(msg))
	return nil
}
*/
// Process a factoid obj message and put it in the process list
func processFactoidTx(msg *wire.MsgInt_FactoidObj) error {

	// Update the credit balance in memory for each EC output
	for k, v := range msg.EntryCredits {
		pubKey := new(common.Hash)
		pubKey.SetBytes(k.Bytes())
		credits := int32(creditsPerFactoid * v / 100000000)
		// Update the credit balance in memory
		balance, _ := eCreditMap[pubKey.String()]
		eCreditMap[pubKey.String()] = balance + credits
	}

	// Add to MyPL if Server Node
	if nodeMode == SERVER_NODE {
		err := plMgr.AddMyProcessListItem(msg, msg.TxSha, wire.ACK_FACTOID_TX)
		if err != nil {
			return err
		}

	}

	return nil
}

// Process a reveal-entry message and put it in the mem pool and the process list
// Put the message in the orphan pool if the message is out of order
func processRevealEntry(msg *wire.MsgRevealEntry) error {

	// Calculate the hash
	entryBinary, _ := msg.Entry.MarshalBinary()
	entryHash := common.Sha(entryBinary)
	shaHash, _ := wire.NewShaHash(entryHash.Bytes)

	chain := chainIDMap[msg.Entry.ChainID.String()]
	if chain == nil {
		fMemPool.addOrphanMsg(msg, shaHash)
		return errors.New("This chain is not supported:" + msg.Entry.ChainID.String())
	}

	// Calculate the required credits
	credits := int32(binary.Size(entryBinary)/1000 + 1)

	// Precalculate the key for prePaidEntryMap
	key := entryHash.String()

	// Delete the entry in the prePaidEntryMap in memory
	prepayment, ok := prePaidEntryMap[key]
	if !ok || prepayment < credits {
		fMemPool.addOrphanMsg(msg, shaHash)
		return errors.New("Credit needs to paid first before an entry is revealed:" + entryHash.String())
	}

	delete(prePaidEntryMap, key) // Only revealed once for multiple prepayments??

	// Add the msg to the Mem pool
	fMemPool.addMsg(msg, shaHash)

	// Add to MyPL if Server Node
	if nodeMode == SERVER_NODE {
		err := plMgr.AddMyProcessListItem(msg, shaHash, wire.ACK_REVEAL_ENTRY)
		if err != nil {
			return err
		}
	}

	return nil
}

// Process a commint-entry message and put it in the mem pool and the process list
// Put the message in the orphan pool if the message is out of order
func processCommitEntry(msg *wire.MsgCommitEntry) error {

	shaHash, _ := msg.Sha()

	// Update the credit balance in memory
	creditBalance, _ := eCreditMap[msg.ECPubKey.String()]
	if creditBalance < int32(msg.Credits) {
		fMemPool.addOrphanMsg(msg, &shaHash)
		return errors.New("Not enough credit for public key:" + msg.ECPubKey.String() + " Balance:" + fmt.Sprint(creditBalance))
	}
	eCreditMap[msg.ECPubKey.String()] = creditBalance - int32(msg.Credits)
	// Update the prePaidEntryMapin memory
	payments, _ := prePaidEntryMap[msg.EntryHash.String()]
	prePaidEntryMap[msg.EntryHash.String()] = payments + int32(msg.Credits)

	// Add to MyPL if Server Node
	if nodeMode == SERVER_NODE {
		err := plMgr.AddMyProcessListItem(msg, &shaHash, wire.ACK_COMMIT_ENTRY)
		if err != nil {
			return err
		}

	}
	return nil
}

func processCommitChain(msg *wire.MsgCommitChain) error {

	shaHash, _ := msg.Sha()

	// Check if the chain id already exists
	_, existing := chainIDMap[msg.ChainID.String()]
	if !existing {
		if msg.ChainID.IsSameAs(dchain.ChainID) || msg.ChainID.IsSameAs(cchain.ChainID) {
			existing = true
		}
	}
	if existing {
		return errors.New("Already existing chain id:" + msg.ChainID.String())
	}

	// Precalculate the key and value pair for prePaidEntryMap
	key := getPrePaidChainKey(msg.EntryHash, msg.ChainID)

	// Update the credit balance in memory
	creditBalance, _ := eCreditMap[msg.ECPubKey.String()]
	if creditBalance < int32(msg.Credits) {
		return errors.New("Insufficient credits for public key:" + msg.ECPubKey.String() + " Balance:" + fmt.Sprint(creditBalance))
	}
	eCreditMap[msg.ECPubKey.String()] = creditBalance - int32(msg.Credits)

	// Update the prePaidEntryMap in memory
	payments, _ := prePaidEntryMap[key]
	prePaidEntryMap[key] = payments + int32(msg.Credits)

	// Add to MyPL if Server Node
	if nodeMode == SERVER_NODE {
		err := plMgr.AddMyProcessListItem(msg, &shaHash, wire.ACK_COMMIT_CHAIN)
		if err != nil {
			return err
		}

	}

	return nil
}

func processBuyEntryCredit(pubKey *common.Hash, credits int32, factoidTxHash *common.Hash) error {

	// Update the credit balance in memory
	balance, _ := eCreditMap[pubKey.String()]
	eCreditMap[pubKey.String()] = balance + credits

	return nil
}

func processRevealChain(msg *wire.MsgRevealChain) error {
	shaHash, _ := msg.Sha()
	newChain := msg.Chain

	// Check if the chain id already exists
	_, existing := chainIDMap[newChain.ChainID.String()]
	if !existing {
		if newChain.ChainID.IsSameAs(dchain.ChainID) || newChain.ChainID.IsSameAs(cchain.ChainID) {
			existing = true
		}
	}
	if existing {
		return errors.New("This chain is already existing:" + newChain.ChainID.String())
	}

	if newChain.FirstEntry == nil {
		return errors.New("The first entry is required to create a new chain:" + newChain.ChainID.String())
	}
	// Calculate the required credits
	binaryChain, _ := newChain.MarshalBinary()
	credits := int32(binary.Size(binaryChain)/1000+1) + creditsPerChain

	// Remove the entry for prePaidEntryMap
	binaryEntry, _ := newChain.FirstEntry.MarshalBinary()
	firstEntryHash := common.Sha(binaryEntry)
	key := getPrePaidChainKey(firstEntryHash, newChain.ChainID)
	prepayment, ok := prePaidEntryMap[key]
	if ok && prepayment >= credits {
		delete(prePaidEntryMap, key)
	} else {
		fMemPool.addOrphanMsg(msg, &shaHash)
		return errors.New("Enough credits need to paid first before creating a new chain:" + newChain.ChainID.String())
	}

	// Add the new chain in the chainIDMap
	chainIDMap[newChain.ChainID.String()] = newChain

	// Add to MyPL if Server Node
	if nodeMode == SERVER_NODE {
		err := plMgr.AddMyProcessListItem(msg, &shaHash, wire.ACK_REVEAL_CHAIN)
		if err != nil {
			return err
		}
	}

	return nil
}

// Process Orphan pool before the end of 10 min
func processFromOrphanPool() error {
	for k, msg := range fMemPool.orphans {
		switch msg.Command() {
		case wire.CmdCommitChain:
			msgCommitChain, _ := msg.(*wire.MsgCommitChain)
			err := processCommitChain(msgCommitChain)
			if err != nil {
				return err
			}
			delete(fMemPool.orphans, k)

		case wire.CmdRevealChain:
			msgRevealChain, _ := msg.(*wire.MsgRevealChain)
			err := processRevealChain(msgRevealChain)
			if err != nil {
				return err
			}
			delete(fMemPool.orphans, k)

		case wire.CmdCommitEntry:
			msgCommitEntry, _ := msg.(*wire.MsgCommitEntry)
			err := processCommitEntry(msgCommitEntry)
			if err != nil {
				return err
			}
			delete(fMemPool.orphans, k)

		case wire.CmdRevealEntry:
			msgRevealEntry, _ := msg.(*wire.MsgRevealEntry)
			err := processRevealEntry(msgRevealEntry)
			if err != nil {
				return err
			}
			delete(fMemPool.orphans, k)
		}
	}
	return nil
}

func buildRevealEntry(msg *wire.MsgRevealEntry) {

	chain := chainIDMap[msg.Entry.ChainID.String()]

	// store the new entry in db
	entryBinary, _ := msg.Entry.MarshalBinary()
	entryHash := common.Sha(entryBinary)
	db.InsertEntry(entryHash, &entryBinary, msg.Entry, &chain.ChainID.Bytes)

	err := chain.NextBlock.AddEBEntry(msg.Entry)

	if err != nil {
		panic("Error while adding Entity to Block:" + err.Error())
	}

}

func buildCommitEntry(msg *wire.MsgCommitEntry) {

	// Create PayEntryCBEntry
	cbEntry := common.NewPayEntryCBEntry(msg.ECPubKey, msg.EntryHash, int32(0-msg.Credits), int64(msg.Timestamp), msg.Sig)

	err := cchain.NextBlock.AddCBEntry(cbEntry)

	if err != nil {
		panic("Error while building Block:" + err.Error())
	}
}

func buildCommitChain(msg *wire.MsgCommitChain) {

	// Create PayChainCBEntry
	cbEntry := common.NewPayChainCBEntry(msg.ECPubKey, msg.EntryHash, int32(0-msg.Credits), msg.ChainID, msg.EntryChainIDHash, msg.Sig)

	err := cchain.NextBlock.AddCBEntry(cbEntry)

	if err != nil {
		panic("Error while building Block:" + err.Error())
	}
}

func buildFactoidObj(msg *wire.MsgInt_FactoidObj) {
	factoidTxHash := new(common.Hash)
	factoidTxHash.SetBytes(msg.TxSha.Bytes())

	for k, v := range msg.EntryCredits {
		pubKey := new(common.Hash)
		pubKey.SetBytes(k.Bytes())
		credits := int32(creditsPerFactoid * v / 100000000)
		cbEntry := common.NewBuyCBEntry(pubKey, factoidTxHash, credits)
		err := cchain.NextBlock.AddCBEntry(cbEntry)
		if err != nil {
			panic(fmt.Sprintf(`Error while adding the First Entry to Block: %s`, err.Error()))
		}
	}
}

func buildRevealChain(msg *wire.MsgRevealChain) {

	newChain := msg.Chain
	// Store the new chain in db
	db.InsertChain(newChain)

	// Chain initialization
	initEChainFromDB(newChain)

	// store the new entry in db
	entryBinary, _ := newChain.FirstEntry.MarshalBinary()
	entryHash := common.Sha(entryBinary)
	db.InsertEntry(entryHash, &entryBinary, newChain.FirstEntry, &newChain.ChainID.Bytes)

	err := newChain.NextBlock.AddEBEntry(newChain.FirstEntry)

	if err != nil {
		panic(fmt.Sprintf(`Error while adding the First Entry to Block: %s`, err.Error()))
	}
}

// Put End-Of-Minute marker in the entry chains
func buildEndOfMinute(pl *consensus.ProcessList, pli *consensus.ProcessListItem) {
	items := pl.GetPLItems()
	for i := pli.Ack.Index; i >= 0; i-- {
		if wire.END_MINUTE_1 <= items[i].Ack.Type && items[i].Ack.Type <= wire.END_MINUTE_10 {
			break
		} else if items[i].Ack.Type == wire.ACK_REVEAL_ENTRY {
			chain := chainIDMap[items[i].Ack.ChainID.String()]

			chain.NextBlock.AddEndOfMinuteMarker(pli.Ack.Type)
		}
	}
}

// build Genesis blocks
func buildGenesisBlocks() error {
	/*
		// Allocate the first two dbentries for ECBlock and Factoid block
		dchain.AddDBEntry(&common.DBEntry{}) // ECBlock
		dchain.AddDBEntry(&common.DBEntry{}) // Factoid block

		// Entry Credit Chain
		cBlock := newEntryCreditBlock(cchain)
		fmt.Printf("buildGenesisBlocks: cBlock=%s\n", spew.Sdump(cBlock))
		dchain.AddCBlockToDBEntry(cBlock)
		saveCChain(cchain)

		// Wait for Factoid block to be built and update the DbEntry
		msg := <- doneFBlockQueue
		doneFBlockMsg, ok := msg.(*wire.MsgInt_FactoidBlock)
		//?? to be restored: if ok && doneFBlockMsg.BlockHeight == dchain.NextBlockID {
				// double check MR ??
		if ok {
			dbEntryUpdate := new (common.DBEntry)
			dbEntryUpdate.ChainID = fchainID
			dbEntryUpdate.MerkleRoot = doneFBlockMsg.ShaHash.ToFactomHash()
			dchain.AddFBlockMRToDBEntry(dbEntryUpdate)
		} else {
			panic ("Error in processing msg from doneFBlockQueue:" + fmt.Sprintf("%+v", msg))
		}
	*/
	// Directory Block chain
	dbBlock := newDirectoryBlock(dchain)
	// Check block hash if genesis block here??

	saveDChain(dchain)

	// Only Servers can write the anchor to Bitcoin network
	if nodeMode == SERVER_NODE && dbBlock != nil && false { //?? for testing
		//dbInfo := common.NewDBInfoFromDBlock(dbBlock)
		//saveDBMerkleRoottoBTC(dbInfo) //goroutine??
	}

	return nil
}

// build blocks from all process lists
func buildBlocks() error {

	// Allocate the first two dbentries for ECBlock and Factoid block
	//	dchain.AddDBEntry(&common.DBEntry{}) // ECBlock
	//	dchain.AddDBEntry(&common.DBEntry{}) // Factoid block

	if plMgr != nil && plMgr.MyProcessList.IsValid() {
		buildFromProcessList(plMgr.MyProcessList)
	}

	// Entry Credit Chain
	cBlock := newEntryCreditBlock(cchain)
	if cBlock != nil { // to be removed??
		dchain.AddCBlockToDBEntry(cBlock)
		saveCChain(cchain)
	}

	// sort the echains by chain id
	var keys []string
	for k := range chainIDMap {
		keys = append(keys, k)
	}
	sort.Strings(keys)
	// Entry Chains
	for _, k := range keys {
		chain := chainIDMap[k]
		eblock := newEntryBlock(chain)
		if eblock != nil {
			dchain.AddEBlockToDBEntry(eblock)
		}
		saveEChain(chain)
	}

	// Wait for Factoid block to be built and update the DbEntry
	/*	msg := <- doneFBlockQueue
		doneFBlockMsg, ok := msg.(*wire.MsgInt_FactoidBlock)
		//?? to be restored: if ok && doneFBlockMsg.BlockHeight == dchain.NextBlockID {
		if ok {
			dbEntryUpdate := new (common.DBEntry)
			dbEntryUpdate.ChainID = fchainID
			dbEntryUpdate.MerkleRoot = doneFBlockMsg.ShaHash.ToFactomHash()
			dchain.AddFBlockMRToDBEntry(dbEntryUpdate)
		} else {
			panic ("Error in processing msg from doneFBlockQueue:" + fmt.Sprintf("%+v", msg))
		}
	*/
	// Directory Block chain
	dbBlock := newDirectoryBlock(dchain)
	// Check block hash if genesis block here??

	// Generate the inventory vector and relay it.
	binary, _ := dbBlock.MarshalBinary()
	commonHash := common.Sha(binary)
	hash, _ := wire.NewShaHash(commonHash.Bytes)
	outMsgQueue <- (&wire.MsgInt_DirBlock{hash})

	saveDChain(dchain)

	// re-initialize the process lit manager
	initProcessListMgr()

	// Initialize timer for the new dblock
	if nodeMode == SERVER_NODE {
		timer := &BlockTimer{
			nextDBlockHeight: dchain.NextBlockID,
			inCtlMsgQueue:    inCtlMsgQueue,
		}
		go timer.StartBlockTimer()
	}

	// Only Servers can write the anchor to Bitcoin network
	if nodeMode == SERVER_NODE && dbBlock != nil && false { //?? for testing
		// dbInfo := common.NewDBInfoFromDBlock(dbBlock)

		// FIXME
		// TODO
		// anchoring can't be done via this code; the source is no longer Bitcoin-compatible
		//		saveDBMerkleRoottoBTC(dbInfo) //goroutine??
		util.Trace("NOT IMPLEMENTED! IMPORTANT: Anchoring code 2 !!!")

	}

	return nil
}

// build blocks from a process lists
func buildFromProcessList(pl *consensus.ProcessList) error {
	for _, pli := range pl.GetPLItems() {
		if pli.Ack.Type == wire.ACK_COMMIT_CHAIN {
			buildCommitChain(pli.Msg.(*wire.MsgCommitChain))
		} else if pli.Ack.Type == wire.ACK_COMMIT_ENTRY {
			buildCommitEntry(pli.Msg.(*wire.MsgCommitEntry))
		} else if pli.Ack.Type == wire.ACK_REVEAL_CHAIN {
			buildRevealChain(pli.Msg.(*wire.MsgRevealChain))
		} else if pli.Ack.Type == wire.ACK_REVEAL_ENTRY {
			buildRevealEntry(pli.Msg.(*wire.MsgRevealEntry))
		} else if pli.Ack.Type == wire.ACK_FACTOID_TX {
			buildFactoidObj(pli.Msg.(*wire.MsgInt_FactoidObj))
			//Send the notification to Factoid component
			outMsgQueue <- pli.Msg.(*wire.MsgInt_FactoidObj)
		} else if wire.END_MINUTE_1 <= pli.Ack.Type && pli.Ack.Type <= wire.END_MINUTE_10 {
			buildEndOfMinute(pl, pli)
		}
	}

	return nil
}

func newEntryBlock(chain *common.EChain) *common.EBlock {

	// acquire the last block
	block := chain.NextBlock

	if len(block.EBEntries) < 1 {
		//log.Println("No new entry found. No block created for chain: "  + common.EncodeChainID(chain.ChainID))
		return nil
	}

	// Create the block and add a new block for new coming entries

	block.Header.DBHeight = dchain.NextBlockID
	block.Header.EntryCount = uint32(len(block.EBEntries))
	block.Header.StartTime = dchain.NextBlock.Header.StartTime

	if devNet {
		block.Header.NetworkID = common.NETWORK_ID_TEST
	} else {
		block.Header.NetworkID = common.NETWORK_ID_EB
	}

	// Create the Entry Block Boday Merkle Root from EB Entries
	hashes := make([]*common.Hash, 0, len(block.EBEntries))
	for _, entry := range block.EBEntries {
		hashes = append(hashes, entry.EntryHash)
	}
	merkle := common.BuildMerkleTreeStore(hashes)
	block.Header.BodyMR = merkle[len(merkle)-1]

	// Create the Entry Block Key Merkle Root from the hash of Header and the Body Merkle Root
	hashes = make([]*common.Hash, 0, 2)
	binaryEBHeader, _ := block.Header.MarshalBinary()
	hashes = append(hashes, common.Sha(binaryEBHeader))
	hashes = append(hashes, block.Header.BodyMR)
	merkle = common.BuildMerkleTreeStore(hashes)
	block.MerkleRoot = merkle[len(merkle)-1] // MerkleRoot is not marshalized in Entry Block
	fmt.Println("block.MerkleRoot:%v", block.MerkleRoot.String())
	blkhash, _ := common.CreateHash(block)
	block.EBHash = blkhash
	log.Println("blkhash:%v", blkhash.Bytes)

	block.IsSealed = true
	chain.NextBlockID++
	chain.NextBlock, _ = common.CreateBlock(chain, block, 10)

	//Store the block in db
	db.ProcessEBlockBatch(block)
	log.Println("EntryBlock: block" + strconv.FormatUint(block.Header.EBHeight, 10) + " created for chain: " + chain.ChainID.String())

	return block
}

func newEntryCreditBlock(chain *common.CChain) *common.CBlock {

	// acquire the last block
	block := chain.NextBlock

	if len(block.CBEntries) < 1 {
		//log.Println("No new entry found. No block created for chain: "  + common.EncodeChainID(chain.ChainID))
		return nil
	}
<<<<<<< HEAD
*/
	if uint64(chain.NextBlockID) != dchain.NextBlockID {
		panic ("Entry Credit Block height does not match Directory Block height:" + string(dchain.NextBlockID))
	}
	block.Header.BodyHash, _ = block.BuildCBBodyHash()
	block.BuildCBHash()
	block.BuildMerkleRoot()
	
=======

>>>>>>> c793d3e3
	// Create the block and add a new block for new coming entries
	chain.BlockMutex.Lock()
	block.IsSealed = true
	chain.NextBlockID++
	chain.NextBlock, _ = common.CreateCBlock(chain, block, 10)
	chain.BlockMutex.Unlock()

	//Store the block in db
	db.ProcessCBlockBatch(block)
	log.Println("EntryCreditBlock: block" + string(block.Header.DBHeight) + " created for chain: " + chain.ChainID.String())

	return block
}

func newDirectoryBlock(chain *common.DChain) *common.DBlock {

	// acquire the last block
	block := chain.NextBlock

	// Create the block add a new block for new coming entries
	chain.BlockMutex.Lock()
	block.Header.EntryCount = uint32(len(block.DBEntries))
	// Calculate Merkle Root for FBlock and store it in header
	if block.Header.MerkleRoot == nil {
		fmt.Printf("new Block=%s\n", spew.Sdump(block))
		block.Header.MerkleRoot, _ = block.CalculateMerkleRoot()
		fmt.Println("block.Header.MerkleRoot:%v", block.Header.MerkleRoot.String())
	}
	blkhash, _ := common.CreateHash(block)
	block.IsSealed = true
	chain.AddDBlockToDChain(block)
	chain.NextBlockID++
	chain.NextBlock, _ = common.CreateDBlock(chain, block, 10)
	chain.BlockMutex.Unlock()

	//Store the block in db
	block.DBHash = blkhash
	db.ProcessDBlockBatch(block)

	log.Println("DirectoryBlock: block" + strconv.FormatUint(block.Header.BlockID, 10) + " created for directory block chain: " + chain.ChainID.String())

	return block
}

func GetEntryCreditBalance(pubKey *common.Hash) (int32, error) {

	return eCreditMap[pubKey.String()], nil
}

// Validate dir chain from genesis block
func validateDChain(c *common.DChain) error {

	if uint64(len(c.Blocks)) != c.NextBlockID {
		return errors.New("Dir chain doesn't have an expected Next Block ID: " + string(c.NextBlockID))
	}

	//prevBlk := c.Blocks[0]
	prevMR, prevBlkHash, err := validateDBlock(c, c.Blocks[0])
	if err != nil {
		return err
	}

	//validate the genesis block here??

	for i := 1; i < len(c.Blocks); i++ {
		if !prevBlkHash.IsSameAs(c.Blocks[i].Header.PrevBlockHash) {
			return errors.New("Previous block hash not matching for Dir block: " + string(i))
		}
		if !prevMR.IsSameAs(c.Blocks[i].Header.MerkleRoot) { //??

		}
		mr, dblkHash, err := validateDBlock(c, c.Blocks[i])
		if err != nil {
			return err
		}

		prevMR = mr
		prevBlkHash = dblkHash
		//prevBlk = c.Blocks[i]
	}

	return nil
}

func validateDBlock(c *common.DChain, b *common.DBlock) (merkleRoot *common.Hash, dbHash *common.Hash, err error) {

	merkleRoot, err = b.CalculateMerkleRoot()
	if err != nil {
		return nil, nil, err
	}

	for _, dbEntry := range b.DBEntries {
		switch dbEntry.ChainID.String() {
		case cchain.ChainID.String():
			err := validateCBlockByMR(dbEntry.MerkleRoot)
			if err != nil {
				return nil, nil, err
			}

		case fchainID.String():
			err := validateFBlockByMR(dbEntry.MerkleRoot)
			if err != nil {
				return nil, nil, err
			}

		default:
			err := validateEBlockByMR(dbEntry.ChainID, dbEntry.MerkleRoot)
			if err != nil {
				return nil, nil, err
			}
		}
	}

	dbBinary, _ := b.MarshalBinary()
	dbHash = common.Sha(dbBinary)

	return merkleRoot, dbHash, nil
}

func validateFBlockByMR(mr *common.Hash) error {
	// Call BTCD side for factoid block validation??

	return nil
}

func validateCBlockByMR(mr *common.Hash) error {
	cb, _ := db.FetchCBlockByHash(mr)

	if cb == nil {
		return errors.New("Entry block not found in db for merkle root: " + mr.String())
	}

	return nil
}

func validateEBlockByMR(cid *common.Hash, mr *common.Hash) error {

	eb, _ := db.FetchEBlockByMR(mr)

	if eb == nil {
		return errors.New("Entry block not found in db for merkle root: " + mr.String())
	}

	eb.BuildMerkleRoot()

	if !mr.IsSameAs(eb.MerkleRoot) {
		return errors.New("Entry block's merkle root does not match with: " + mr.String())
	}

	for _, ebEntry := range eb.EBEntries {
		entry, _ := db.FetchEntryByHash(ebEntry.EntryHash)
		if entry == nil {
			return errors.New("Entry not found in db for entry hash: " + ebEntry.EntryHash.String())
		}
	}

	return nil
}

func saveDChain(chain *common.DChain) {
	if len(chain.Blocks) == 0 {
		//log.Println("no blocks to save for chain: " + string (*chain.ChainID))
		return
	}

	bcp := make([]*common.DBlock, len(chain.Blocks))

	chain.BlockMutex.Lock()
	copy(bcp, chain.Blocks)
	chain.BlockMutex.Unlock()

	for i, block := range bcp {
		//the open block is not saved
		if block == nil || block.IsSealed == false {
			continue
		}

		data, err := block.MarshalBinary()
		if err != nil {
			panic(err)
		}

		strChainID := chain.ChainID.String()
		if fileNotExists(dataStorePath + strChainID) {
			err := os.MkdirAll(dataStorePath+strChainID, 0777)
			if err == nil {
				log.Println("Created directory " + dataStorePath + strChainID)
			} else {
				log.Println(err)
			}
		}
		err = ioutil.WriteFile(fmt.Sprintf(dataStorePath+strChainID+"/store.%09d.block", i), data, 0777)
		if err != nil {
			panic(err)
		}
	}
}

func saveEChain(chain *common.EChain) {

	eBlocks, _ := db.FetchAllEBlocksByChain(chain.ChainID)
	sort.Sort(util.ByEBlockIDAccending(*eBlocks))

	for i, block := range *eBlocks {

		data, err := block.MarshalBinary()
		if err != nil {
			panic(err)
		}

		strChainID := chain.ChainID.String()
		if fileNotExists(dataStorePath + strChainID) {
			err := os.MkdirAll(dataStorePath+strChainID, 0777)
			if err == nil {
				log.Println("Created directory " + dataStorePath + strChainID)
			} else {
				log.Println(err)
			}
		}

		err = ioutil.WriteFile(fmt.Sprintf(dataStorePath+strChainID+"/store.%09d.block", i), data, 0777)
		if err != nil {
			panic(err)
		}
	}
}

func saveCChain(chain *common.CChain) {

	// get all cBlocks from db
	cBlocks, _ := db.FetchAllCBlocks()
	sort.Sort(util.ByCBlockIDAccending(cBlocks))

	for i, block := range cBlocks {

		data, err := block.MarshalBinary()
		if err != nil {
			panic(err)
		}

		strChainID := chain.ChainID.String()
		if fileNotExists(dataStorePath + strChainID) {
			err := os.MkdirAll(dataStorePath+strChainID, 0777)
			if err == nil {
				log.Println("Created directory " + dataStorePath + strChainID)
			} else {
				log.Println(err)
			}
		}
		err = ioutil.WriteFile(fmt.Sprintf(dataStorePath+strChainID+"/store.%09d.block", i), data, 0777)
		if err != nil {
			panic(err)
		}
	}
}

func initDChain() {
	dchain = new(common.DChain)

	//Initialize dbInfoMap
	dbInfoMap = make(map[string]*common.DBInfo)

	//Initialize the Directory Block Chain ID
	dchain.ChainID = new(common.Hash)
	barray := []byte{0xDD, 0xDD, 0xDD, 0xDD, 0xDD, 0xDD, 0xDD, 0xDD, 0xDD, 0xDD, 0xDD, 0xDD, 0xDD, 0xDD, 0xDD, 0xDD,
		0xDD, 0xDD, 0xDD, 0xDD, 0xDD, 0xDD, 0xDD, 0xDD, 0xDD, 0xDD, 0xDD, 0xDD, 0xDD, 0xDD, 0xDD, 0xDD}
	dchain.ChainID.SetBytes(barray)

	// get all dBlocks from db
	dBlocks, _ := db.FetchAllDBlocks()
	sort.Sort(util.ByDBlockIDAccending(dBlocks))

	dchain.Blocks = make([]*common.DBlock, len(dBlocks), len(dBlocks)+1)

	for i := 0; i < len(dBlocks); i = i + 1 {
		if dBlocks[i].Header.BlockID != uint64(i) {
			panic("Error in initializing dChain:" + dchain.ChainID.String())
		}
		dBlocks[i].Chain = dchain
		dBlocks[i].IsSealed = true
		dBlocks[i].IsSavedInDB = true
		dchain.Blocks[i] = &dBlocks[i]
	}

	// double check the block ids
	for i := 0; i < len(dchain.Blocks); i = i + 1 {
		if uint64(i) != dchain.Blocks[i].Header.BlockID {
			panic(errors.New("BlockID does not equal index for chain:" + dchain.ChainID.String() + " block:" + fmt.Sprintf("%v", dchain.Blocks[i].Header.BlockID)))
		}
	}

	//Create an empty block and append to the chain
	if len(dchain.Blocks) == 0 {
		dchain.NextBlockID = 0
		dchain.NextBlock, _ = common.CreateDBlock(dchain, nil, 10)
		buildGenesisBlocks() // empty genesis block??
	} else {
		dchain.NextBlockID = uint64(len(dchain.Blocks))
		dchain.NextBlock, _ = common.CreateDBlock(dchain, dchain.Blocks[len(dchain.Blocks)-1], 10)
	}

	// only for debug??
	saveDChain(dchain)

	//Double check the sealed flag
	if dchain.NextBlock.IsSealed == true {
		panic("dchain.Blocks[dchain.NextBlockID].IsSealed for chain:" + dchain.ChainID.String())
	}

}

func initCChain() {

	eCreditMap = make(map[string]int32)
	prePaidEntryMap = make(map[string]int32)

	//Initialize the Entry Credit Chain ID
	cchain = new(common.CChain)
	barray := []byte{0x00, 0x00, 0x00, 0x00, 0x00, 0x00, 0x00, 0x00, 0x00, 0x00, 0x00, 0x00, 0x00, 0x00, 0x00, 0x00,
		0x00, 0x00, 0x00, 0x00, 0x00, 0x00, 0x00, 0x00, 0x00, 0x00, 0x00, 0x00, 0x00, 0x00, 0x00, 0x0C}
	cchain.ChainID = new(common.Hash)
	cchain.ChainID.SetBytes(barray)

	// get all cBlocks from db
	cBlocks, _ := db.FetchAllCBlocks()
	sort.Sort(util.ByCBlockIDAccending(cBlocks))

	fmt.Printf("initCChain: cBlocks=%s\n", spew.Sdump(cBlocks))

	for i := 0; i < len(cBlocks); i = i + 1 {
		if cBlocks[i].Header.DBHeight != uint32(i) {
			panic("Error in initializing dChain:" + cchain.ChainID.String())
		}

		// Calculate the EC balance for each account
		initializeECreditMap(&cBlocks[i])
	}

	// double check the block ids
	for i := 0; i < len(cBlocks); i = i + 1 {
		if uint32(i) != cBlocks[i].Header.DBHeight {
			panic(errors.New("BlockID does not equal index for chain:" + cchain.ChainID.String() + " block:" + fmt.Sprintf("%v", cBlocks[i].Header.DBHeight)))
		}
	}

	//Create an empty block and append to the chain
	if len(cBlocks) == 0 {
		cchain.NextBlockID = 0
		cchain.NextBlock, _ = common.CreateCBlock(cchain, nil, 10)

	} else {
		cchain.NextBlockID = uint32(len(cBlocks))
		cchain.NextBlock, _ = common.CreateCBlock(cchain, &cBlocks[len(cBlocks)-1], 10)
	}

	// create a backup copy before processing entries
	copyCreditMap(eCreditMap, eCreditMapBackup)

	//ONly for debug??
	saveCChain(cchain)

	// ONly for debug??
	//printCChain()
	printCreditMap()
	printPaidEntryMap()

}

func initEChains() {

	chainIDMap = make(map[string]*common.EChain)

	chains, err := db.FetchAllChainsByName(nil)

	if err != nil {
		panic(err)
	}

	for _, chain := range *chains {
		var newChain = chain
		chainIDMap[newChain.ChainID.String()] = &newChain
		//ONly for debug??
		saveEChain(&chain)
	}

}

func initializeECreditMap(block *common.CBlock) {
	for _, cbEntry := range block.CBEntries {
		credits, _ := eCreditMap[cbEntry.PublicKey().String()]
		eCreditMap[cbEntry.PublicKey().String()] = credits + cbEntry.Credits()
	}
}
func initProcessListMgr() {
	plMgr = consensus.NewProcessListMgr(dchain.NextBlockID, 1, 10)

}

func getPrePaidChainKey(entryHash *common.Hash, chainIDHash *common.Hash) string {
	return chainIDHash.String() + entryHash.String()
}

func copyCreditMap(originalMap map[string]int32, newMap map[string]int32) {

	// clean up the new map
	if newMap != nil {
		for k, _ := range newMap {
			delete(newMap, k)
		}
	} else {
		newMap = make(map[string]int32)
	}

	// copy every element from the original map
	for k, v := range originalMap {
		newMap[k] = v
	}

}

func printCreditMap() {

	fmt.Println("eCreditMap:")
	for key := range eCreditMap {
		fmt.Println("Key:", key, "Value", eCreditMap[key])
	}
}

func printPaidEntryMap() {

	fmt.Println("prePaidEntryMap:")
	for key := range prePaidEntryMap {
		fmt.Println("Key:", key, "Value", prePaidEntryMap[key])
	}
}

/*
func printCChain() {

	fmt.Println("cchain:", cchain.ChainID.String())

	for i, block := range cchain.Blocks {
		if !block.IsSealed {
			continue
		}
		var buf bytes.Buffer
		err := factomapi.SafeMarshal(&buf, block.Header)

		fmt.Println("block.Header", string(i), ":", string(buf.Bytes()))

		for _, cbentry := range block.CBEntries {
			t := reflect.TypeOf(cbentry)
			fmt.Println("cbEntry Type:", t.Name(), t.String())
			if strings.Contains(t.String(), "PayChainCBEntry") {
				fmt.Println("PayChainCBEntry - pubkey:", cbentry.PublicKey().String(), " Credits:", cbentry.Credits())
				var buf bytes.Buffer
				err := factomapi.SafeMarshal(&buf, cbentry)
				if err != nil {
					fmt.Println("Error:%v", err)
				}

				fmt.Println("PayChainCBEntry JSON", ":", string(buf.Bytes()))

			} else if strings.Contains(t.String(), "PayEntryCBEntry") {
				fmt.Println("PayEntryCBEntry - pubkey:", cbentry.PublicKey().String(), " Credits:", cbentry.Credits())
				var buf bytes.Buffer
				err := factomapi.SafeMarshal(&buf, cbentry)
				if err != nil {
					fmt.Println("Error:%v", err)
				}

				fmt.Println("PayEntryCBEntry JSON", ":", string(buf.Bytes()))

			} else if strings.Contains(t.String(), "BuyCBEntry") {
				fmt.Println("BuyCBEntry - pubkey:", cbentry.PublicKey().String(), " Credits:", cbentry.Credits())
				var buf bytes.Buffer
				err := factomapi.SafeMarshal(&buf, cbentry)
				if err != nil {
					fmt.Println("Error:%v", err)
				}
				fmt.Println("BuyCBEntry JSON", ":", string(buf.Bytes()))
			}
		}

		if err != nil {

			fmt.Println("Error:%v", err)
		}
	}

}
*/<|MERGE_RESOLUTION|>--- conflicted
+++ resolved
@@ -1160,22 +1160,14 @@
 	// acquire the last block
 	block := chain.NextBlock
 
-	if len(block.CBEntries) < 1 {
-		//log.Println("No new entry found. No block created for chain: "  + common.EncodeChainID(chain.ChainID))
-		return nil
-	}
-<<<<<<< HEAD
-*/
 	if uint64(chain.NextBlockID) != dchain.NextBlockID {
 		panic ("Entry Credit Block height does not match Directory Block height:" + string(dchain.NextBlockID))
 	}
+
 	block.Header.BodyHash, _ = block.BuildCBBodyHash()
 	block.BuildCBHash()
 	block.BuildMerkleRoot()
 	
-=======
-
->>>>>>> c793d3e3
 	// Create the block and add a new block for new coming entries
 	chain.BlockMutex.Lock()
 	block.IsSealed = true
