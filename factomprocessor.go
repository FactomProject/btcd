// Copyright 2015 FactomProject Authors. All rights reserved.
// Use of this source code is governed by the MIT license
// that can be found in the LICENSE file.

// factomlog is based on github.com/alexcesaro/log and
// github.com/alexcesaro/log/golog (MIT License)

package btcd

import (
	"encoding/binary"
	"errors"
	"fmt"
	"io/ioutil"
	"log"
	"os"
	"sort"
	"strconv"
	"time"

	"github.com/FactomProject/FactomCode/common"
	"github.com/FactomProject/FactomCode/consensus"
	"github.com/FactomProject/FactomCode/database"
	"github.com/FactomProject/FactomCode/util"
	"github.com/FactomProject/btcd/wire"
	"github.com/FactomProject/btcrpcclient"
	"github.com/FactomProject/btcutil"
	"github.com/davecgh/go-spew/spew"
)

const (
	//Server running mode
	FULL_NODE   = "FULL"
	SERVER_NODE = "SERVER"
	LIGHT_NODE  = "LIGHT"
)

var (
	wclient *btcrpcclient.Client //rpc client for btcwallet rpc server
	dclient *btcrpcclient.Client //rpc client for btcd rpc server

	currentAddr btcutil.Address
	tickers     [2]*time.Ticker
	db          database.Db    // database
	dchain      *common.DChain //Directory Block Chain
	cchain      *common.CChain //Entry Credit Chain
	fchainID    *common.Hash

	creditsPerChain   int32  = 10
	creditsPerFactoid uint64 = 1000

	// To be moved to ftmMemPool??
	chainIDMap      map[string]*common.EChain // ChainIDMap with chainID string([32]byte) as key
	eCreditMap      map[string]int32          // eCreditMap with public key string([32]byte) as key, credit balance as value
	prePaidEntryMap map[string]int32          // Paid but unrevealed entries string(Etnry Hash) as key, Number of payments as value

	chainIDMapBackup      map[string]*common.EChain //previous block bakcup - ChainIDMap with chainID string([32]byte) as key
	eCreditMapBackup      map[string]int32          // backup from previous block - eCreditMap with public key string([32]byte) as key, credit balance as value
	prePaidEntryMapBackup map[string]int32          // backup from previous block - Paid but unrevealed entries string(Etnry Hash) as key, Number of payments as value

	//Diretory Block meta data map
	dbInfoMap map[string]*common.DBInfo // dbInfoMap with dbHash string([32]byte) as key

	// to be renamed??
	/*	inMsgQueue  chan wire.FtmInternalMsg //incoming message queue for factom application messages
		outMsgQueue chan wire.FtmInternalMsg //outgoing message queue for factom application messages

		inCtlMsgQueue  chan wire.FtmInternalMsg //incoming message queue for factom control messages
		outCtlMsgQueue chan wire.FtmInternalMsg //outgoing message queue for factom control messages
	*/
	fMemPool *ftmMemPool
	plMgr    *consensus.ProcessListMgr
)

var (
	portNumber              int  = 8083
	sendToBTCinSeconds           = 600
	directoryBlockInSeconds      = 60
	dataStorePath                = "/tmp/store/seed/"
	ldbpath                      = "/tmp/ldb9"
	nodeMode                     = "FULL"
	devNet                  bool = false

	//BTC:
	//	addrStr = "movaFTARmsaTMk3j71MpX8HtMURpsKhdra"
	walletPassphrase          = "lindasilva"
	certHomePath              = "btcwallet"
	rpcClientHost             = "localhost:18332" //btcwallet rpcserver address
	rpcClientEndpoint         = "ws"
	rpcClientUser             = "testuser"
	rpcClientPass             = "notarychain"
	btcTransFee       float64 = 0.0001

	certHomePathBtcd = "btcd"
	rpcBtcdHost      = "localhost:18334" //btcd rpcserver address

)

func LoadConfigurations(cfg *util.FactomdConfig) {

	//setting the variables by the valued form the config file
	logLevel = cfg.Log.LogLevel
	portNumber = cfg.App.PortNumber
	dataStorePath = cfg.App.DataStorePath
	ldbpath = cfg.App.LdbPath
	directoryBlockInSeconds = cfg.App.DirectoryBlockInSeconds
	nodeMode = cfg.App.NodeMode

	//addrStr = cfg.Btc.BTCPubAddr
	sendToBTCinSeconds = cfg.Btc.SendToBTCinSeconds
	walletPassphrase = cfg.Btc.WalletPassphrase
	certHomePath = cfg.Btc.CertHomePath
	rpcClientHost = cfg.Btc.RpcClientHost
	rpcClientEndpoint = cfg.Btc.RpcClientEndpoint
	rpcClientUser = cfg.Btc.RpcClientUser
	rpcClientPass = cfg.Btc.RpcClientPass
	btcTransFee = cfg.Btc.BtcTransFee
	certHomePathBtcd = cfg.Btc.CertHomePathBtcd
	rpcBtcdHost = cfg.Btc.RpcBtcdHost //btcd rpcserver address

}

func watchError(err error) {
	panic(err)
}

func readError(err error) {
	fmt.Println("error: ", err)
}

// Initialize the entry chains in memory from db
func initEChainFromDB(chain *common.EChain) {

	eBlocks, _ := db.FetchAllEBlocksByChain(chain.ChainID)
	sort.Sort(util.ByEBlockIDAccending(*eBlocks))

	chain.Blocks = make([]*common.EBlock, len(*eBlocks))

	for i := 0; i < len(*eBlocks); i = i + 1 {
		if (*eBlocks)[i].Header.EBHeight != uint64(i) {
			panic("Error in initializing EChain:" + chain.ChainID.String())
		}
		(*eBlocks)[i].Chain = chain
		(*eBlocks)[i].IsSealed = true
		chain.Blocks[i] = &(*eBlocks)[i]
	}

	//Create an empty block and append to the chain
	if len(chain.Blocks) == 0 {
		chain.NextBlockID = 0
		newblock, _ := common.CreateBlock(chain, nil, 10)

		chain.Blocks = append(chain.Blocks, newblock)
	} else {
		chain.NextBlockID = uint64(len(chain.Blocks))
		newblock, _ := common.CreateBlock(chain, chain.Blocks[len(chain.Blocks)-1], 10)
		chain.Blocks = append(chain.Blocks, newblock)
	}

	//Get the unprocessed entries in db for the past # of mins for the open block
	binaryTimestamp := make([]byte, 8)
	binary.BigEndian.PutUint64(binaryTimestamp, uint64(0))
	if chain.Blocks[chain.NextBlockID].IsSealed == true {
		panic("chain.Blocks[chain.NextBlockID].IsSealed for chain:" + chain.ChainID.String())
	}
	//chain.Blocks[chain.NextBlockID].EBEntries, _ = db.FetchEBEntriesFromQueue(&chain.ChainID.Bytes, &binaryTimestamp)
}

func init_processor() {

	// init mem pools
	fMemPool = new(ftmMemPool)
	fMemPool.init_ftmMemPool()

	// init Directory Block Chain
	initDChain()
	fmt.Println("Loaded", len(dchain.Blocks)-1, "Directory blocks for chain: "+dchain.ChainID.String())

	// init process list manager
	initProcessListMgr()

	// init fchainid
	barray := []byte{0xFF, 0xFF, 0xFF, 0xFF, 0xFF, 0xFF, 0xFF, 0xFF, 0xFF, 0xFF, 0xFF, 0xFF, 0xFF, 0xFF, 0xFF, 0xFF,
		0xFF, 0xFF, 0xFF, 0xFF, 0xFF, 0xFF, 0xFF, 0xFF, 0xFF, 0xFF, 0xFF, 0xFF, 0xFF, 0xFF, 0xFF, 0xFF}
	fchainID = new(common.Hash)
	fchainID.SetBytes(barray)

	// init Entry Credit Chain
	initCChain()
	fmt.Println("Loaded", len(cchain.Blocks)-1, "Entry Credit blocks for chain: "+cchain.ChainID.String())

	// init Entry Chains
	initEChains()
	for _, chain := range chainIDMap {
		initEChainFromDB(chain)

		fmt.Println("Loaded", len(chain.Blocks)-1, "blocks for chain: "+chain.ChainID.String())

		for i := 0; i < len(chain.Blocks); i = i + 1 {
			if uint64(i) != chain.Blocks[i].Header.EBHeight {
				panic(errors.New("BlockID does not equal index for chain:" + chain.ChainID.String() + " block:" + fmt.Sprintf("%v", chain.Blocks[i].Header.EBHeight)))
			}
		}

	}

	// create EBlocks and FBlock every 60 seconds
	tickers[0] = time.NewTicker(time.Second * time.Duration(directoryBlockInSeconds))

	// write 10 FBlock in a batch to BTC every 10 minutes
	tickers[1] = time.NewTicker(time.Second * time.Duration(sendToBTCinSeconds))
	/*
		go func() {
			for _ = range tickers[0].C {
				fmt.Println("in tickers[0]: newEntryBlock & newFactomBlock")

				eom10 := &wire.MsgInt_EOM{
					EOM_Type: wire.END_MINUTE_10,
				}

				inCtlMsgQueue <- eom10

				/*
					// Entry Chains
					for _, chain := range chainIDMap {
						eblock := newEntryBlock(chain)
						if eblock != nil {
							dchain.AddDBEntry(eblock)
						}
						save(chain)
					}

					// Entry Credit Chain
					cBlock := newEntryCreditBlock(cchain)
					if cBlock != nil {
						dchain.AddCBlockToDBEntry(cBlock)
					}
					saveCChain(cchain)

					util.Trace("NOT IMPLEMENTED: Factoid Chain init was here !!!!!!!!!!!")

					/*
						// Factoid Chain
						fBlock := newFBlock(fchain)
						if fBlock != nil {
							dchain.AddFBlockToDBEntry(factoid.NewDBEntryFromFBlock(fBlock))
						}
						saveFChain(fchain)
					*\

					// Directory Block chain
					dbBlock := newDirectoryBlock(dchain)
					saveDChain(dchain)

					// Only Servers can write the anchor to Bitcoin network
					if nodeMode == SERVER_NODE && dbBlock != nil {
						dbInfo := common.NewDBInfoFromDBlock(dbBlock)
						saveDBMerkleRoottoBTC(dbInfo)
					}


			}
		}()
	*/
}

func Start_Processor(ldb database.Db, inMsgQ chan wire.FtmInternalMsg, outMsgQ chan wire.FtmInternalMsg, inCtlMsgQ chan wire.FtmInternalMsg, outCtlMsgQ chan wire.FtmInternalMsg) {
	db = ldb

	inMsgQueue = inMsgQ
	outMsgQueue = outMsgQ

	inCtlMsgQueue = inCtlMsgQ
	outCtlMsgQueue = outCtlMsgQ

	init_processor()
	/* for testing??
	if nodeMode == SERVER_NODE {
		err := initRPCClient()
		if err != nil {
			log.Fatalf("cannot init rpc client: %s", err)
		}

		if err := initWallet(); err != nil {
			log.Fatalf("cannot init wallet: %s", err)
		}
	}

	*/

	// Initialize timer for the open dblock before processing messages
	if nodeMode == SERVER_NODE {
		timer := &BlockTimer{
			nextDBlockHeight: dchain.NextBlockID,
			inCtlMsgQueue:    inCtlMsgQueue,
		}
		go timer.StartBlockTimer()
	}

	util.Trace("before range inMsgQ")
	// Process msg from the incoming queue one by one
	for {
		select {
		case msg := <-inMsgQ:
			//fmt.Printf("in inMsgQ, msg:%+v\n", msg)
			err := serveMsgRequest(msg)
			if err != nil {
				log.Println(err)
			}

		case ctlMsg := <-inCtlMsgQueue:
			//fmt.Printf("in ctlMsg, msg:%+v\n", ctlMsg)
			err := serveMsgRequest(ctlMsg)
			if err != nil {
				log.Println(err)
			}
		}

	}

	util.Trace()

	defer func() {
		shutdown()
		tickers[0].Stop()
		tickers[1].Stop()
		//db.Close()
	}()

}

func fileNotExists(name string) bool {
	_, err := os.Stat(name)
	if os.IsNotExist(err) {
		return true
	}
	return err != nil
}

func save(chain *common.EChain) {
	if len(chain.Blocks) == 0 {
		log.Println("no blocks to save for chain: " + chain.ChainID.String())
		return
	}

	bcp := make([]*common.EBlock, len(chain.Blocks))

	chain.BlockMutex.Lock()
	copy(bcp, chain.Blocks)
	chain.BlockMutex.Unlock()

	for i, block := range bcp {
		//the open block is not saved
		if block.IsSealed == false {
			continue
		}
		data, err := block.MarshalBinary()
		if err != nil {
			panic(err)
		}

		strChainID := chain.ChainID.String()
		if fileNotExists(dataStorePath + strChainID) {
			err := os.MkdirAll(dataStorePath+strChainID, 0777)
			if err == nil {
				log.Println("Created directory " + dataStorePath + strChainID)
			} else {
				log.Println(err)
			}
		}

		err = ioutil.WriteFile(fmt.Sprintf(dataStorePath+strChainID+"/store.%09d.block", i), data, 0777)
		if err != nil {
			panic(err)
		}
	}
}

func serveMsgRequest(msg wire.FtmInternalMsg) error {

	util.Trace()

	switch msg.Command() {
	case wire.CmdCommitChain:
		msgCommitChain, ok := msg.(*wire.MsgCommitChain)
		if ok && msgCommitChain.IsValid() {
			err := processCommitChain(msgCommitChain)
			if err != nil {
				return err
			}
		} else {
			return errors.New("Error in processing msg:" + fmt.Sprintf("%+v", msg))
		}

	case wire.CmdRevealChain:
		msgRevealChain, ok := msg.(*wire.MsgRevealChain)
		if ok {
			err := processRevealChain(msgRevealChain)
			if err != nil {
				return err
			}
		} else {
			return errors.New("Error in processing msg:" + fmt.Sprintf("%+v", msg))
		}

	case wire.CmdCommitEntry:
		msgCommitEntry, ok := msg.(*wire.MsgCommitEntry)
		if ok && msgCommitEntry.IsValid() {
			err := processCommitEntry(msgCommitEntry)
			if err != nil {
				return err
			}
		} else {
			return errors.New("Error in processing msg:" + fmt.Sprintf("%+v", msg))
		}

	case wire.CmdRevealEntry:
		msgRevealEntry, ok := msg.(*wire.MsgRevealEntry)
		if ok {
			err := processRevealEntry(msgRevealEntry)
			if err != nil {
				return err
			}
		} else {
			return errors.New("Error in processing msg:" + fmt.Sprintf("%+v", msg))
		}

	case wire.CmdInt_FactoidObj:
		factoidObj, ok := msg.(*wire.MsgInt_FactoidObj)
		if ok {
			err := processFactoidTx(factoidObj)
			if err != nil {
				return err
			}
		} else {
			return errors.New("Error in processing msg:" + fmt.Sprintf("%+v", msg))
		}

	case wire.CmdInt_EOM:
		if nodeMode == SERVER_NODE {
			msgEom, ok := msg.(*wire.MsgInt_EOM)
			if !ok {
				return errors.New("Error in build blocks:" + fmt.Sprintf("%+v", msg))
			}
			fmt.Println("wire.CmdInt_EOM:%+v", msg)

			if msgEom.EOM_Type == wire.END_MINUTE_10 {
				// Process from Orphan pool before the end of process list
				processFromOrphanPool()

				plMgr.AddMyProcessListItem(msgEom, nil, wire.END_MINUTE_10)

				err := buildBlocks()
				if err != nil {
					return err
				}
			} else if msgEom.EOM_Type >= wire.END_MINUTE_1 && msgEom.EOM_Type < wire.END_MINUTE_10 {
				plMgr.AddMyProcessListItem(msgEom, nil, msgEom.EOM_Type)
			}
		}

	case wire.CmdInt_FactoidBlock:
		factoidBlock, ok := msg.(*wire.MsgInt_FactoidBlock)
		util.Trace("Factoid Block (GENERATED??)")
		fmt.Println("factoidBlock= ", factoidBlock, " ok= ", ok)

	case wire.CmdDirBlock:
		dirBlock, ok := msg.(*wire.MsgDirBlock)
		if ok {
			err := processDirBlock(dirBlock)
			if err != nil {
				return err
			}
		} else {
			return errors.New("Error in processing msg:" + fmt.Sprintf("%+v", msg))
		}

	case wire.CmdCBlock:
		cblock, ok := msg.(*wire.MsgCBlock)
		if ok {
			err := processCBlock(cblock)
			if err != nil {
				return err
			}
		} else {
			return errors.New("Error in processing msg:" + fmt.Sprintf("%+v", msg))
		}

	case wire.CmdEBlock:
		eblock, ok := msg.(*wire.MsgEBlock)
		if ok {
			err := processEBlock(eblock)
			if err != nil {
				return err
			}
		} else {
			return errors.New("Error in processing msg:" + fmt.Sprintf("%+v", msg))
		}

	case wire.CmdEntry:
		entry, ok := msg.(*wire.MsgEntry)
		if ok {
			err := processEntry(entry)
			if err != nil {
				return err
			}
		} else {
			return errors.New("Error in processing msg:" + fmt.Sprintf("%+v", msg))
		}

	case wire.CmdBlock: // Factoid block
		block, ok := msg.(*wire.MsgBlock)
		if ok {
			err := processFactoidBlock(block)
			if err != nil {
				return err
			}
		} else {
			return errors.New("Error in processing msg:" + fmt.Sprintf("%+v", msg))
		}

	default:
		return errors.New("Message type unsupported:" + fmt.Sprintf("%+v", msg))
	}
	return nil
}

// processDirBlock validates dir block and save it to factom db.
// similar to blockChain.BC_ProcessBlock
func processDirBlock(msg *wire.MsgDirBlock) error {
	util.Trace()
<<<<<<< HEAD
	fmt.Printf("MsgDirBlock=%s\n", spew.Sdump(msg.DBlk))
	
	dchain.AddDBlockToDChain(msg.DBlk)
	
	db.ProcessDBlockBatch(msg.DBlk)//?? to be removed later
		
	msg.DBlk = nil
=======
	fmt.Printf("Processor: MsgDirBlock=%s\n", spew.Sdump(msg.DBlk))
>>>>>>> 7fe3a90b
	return nil
}

// processCBlock validates entry credit block and save it to factom db.
// similar to blockChain.BC_ProcessBlock
func processCBlock(msg *wire.MsgCBlock) error {
	util.Trace()
<<<<<<< HEAD
	fmt.Printf("MsgCBlock=%s\n", spew.Sdump(msg.CBlk))
	db.ProcessCBlockBatch(msg.CBlk)
=======
	fmt.Printf("Processor: MsgCBlock=%s\n", spew.Sdump(msg.CBlk))
>>>>>>> 7fe3a90b
	return nil
}

// processEBlock validates entry block and save it to factom db.
// similar to blockChain.BC_ProcessBlock
func processEBlock(msg *wire.MsgEBlock) error {
	util.Trace()
<<<<<<< HEAD
	fmt.Printf("MsgEBlock=%s\n", spew.Sdump(msg.EBlk))
	db.ProcessEBlockBatch(msg.EBlk)
=======
	fmt.Printf("Processor: MsgEBlock=%s\n", spew.Sdump(msg.EBlk))
>>>>>>> 7fe3a90b
	return nil
}

// processEntry validates entry and save it to factom db.
// similar to blockChain.BC_ProcessBlock
func processEntry(msg *wire.MsgEntry) error {
	util.Trace()
<<<<<<< HEAD
	fmt.Printf("MsgEntry=%s\n", spew.Sdump(msg.Entry))

	chain := chainIDMap[msg.Entry.ChainID.String()]

	// store the new entry in db
	entryBinary, _ := msg.Entry.MarshalBinary()
	entryHash := common.Sha(entryBinary)
	db.InsertEntry(entryHash, &entryBinary, msg.Entry, &chain.ChainID.Bytes)
	
=======
	fmt.Printf("Processor: MsgEntry=%s\n", spew.Sdump(msg.Entry))
>>>>>>> 7fe3a90b
	return nil
}

// processFactoidBlock validates factoid block and save it to factom db.
func processFactoidBlock(msg *wire.MsgBlock) error {
	util.Trace()
	fmt.Printf("Processor: MsgFactoidBlock=%s\n", spew.Sdump(msg))
	return nil
}

// Process a factoid obj message and put it in the process list
func processFactoidTx(msg *wire.MsgInt_FactoidObj) error {

	// Update the credit balance in memory for each EC output
	for k, v := range msg.EntryCredits {
		pubKey := new(common.Hash)
		pubKey.SetBytes(k.Bytes())
		credits := int32(creditsPerFactoid * v / 100000000)
		// Update the credit balance in memory
		balance, _ := eCreditMap[pubKey.String()]
		eCreditMap[pubKey.String()] = balance + credits
	}

	// Add to MyPL if Server Node
	if nodeMode == SERVER_NODE {
		err := plMgr.AddMyProcessListItem(msg, msg.TxSha, wire.ACK_FACTOID_TX)
		if err != nil {
			return err
		}

	}

	return nil
}

// Process a reveal-entry message and put it in the mem pool and the process list
// Put the message in the orphan pool if the message is out of order
func processRevealEntry(msg *wire.MsgRevealEntry) error {

	// Calculate the hash
	entryBinary, _ := msg.Entry.MarshalBinary()
	entryHash := common.Sha(entryBinary)
	shaHash, _ := wire.NewShaHash(entryHash.Bytes)

	chain := chainIDMap[msg.Entry.ChainID.String()]
	if chain == nil {
		fMemPool.addOrphanMsg(msg, shaHash)
		return errors.New("This chain is not supported:" + msg.Entry.ChainID.String())
	}

	// Calculate the required credits
	credits := int32(binary.Size(entryBinary)/1000 + 1)

	// Precalculate the key for prePaidEntryMap
	key := entryHash.String()

	// Delete the entry in the prePaidEntryMap in memory
	prepayment, ok := prePaidEntryMap[key]
	if !ok || prepayment < credits {
		fMemPool.addOrphanMsg(msg, shaHash)
		return errors.New("Credit needs to paid first before an entry is revealed:" + entryHash.String())
	}

	delete(prePaidEntryMap, key) // Only revealed once for multiple prepayments??

	// Add the msg to the Mem pool
	fMemPool.addMsg(msg, shaHash)

	// Add to MyPL if Server Node
	if nodeMode == SERVER_NODE {
		err := plMgr.AddMyProcessListItem(msg, shaHash, wire.ACK_REVEAL_ENTRY)
		if err != nil {
			return err
		}
	}

	return nil
}

// Process a commint-entry message and put it in the mem pool and the process list
// Put the message in the orphan pool if the message is out of order
func processCommitEntry(msg *wire.MsgCommitEntry) error {

	shaHash, _ := msg.Sha()

	// Update the credit balance in memory
	creditBalance, _ := eCreditMap[msg.ECPubKey.String()]
	if creditBalance < int32(msg.Credits) {
		fMemPool.addOrphanMsg(msg, &shaHash)
		return errors.New("Not enough credit for public key:" + msg.ECPubKey.String() + " Balance:" + fmt.Sprint(creditBalance))
	}
	eCreditMap[msg.ECPubKey.String()] = creditBalance - int32(msg.Credits)
	// Update the prePaidEntryMapin memory
	payments, _ := prePaidEntryMap[msg.EntryHash.String()]
	prePaidEntryMap[msg.EntryHash.String()] = payments + int32(msg.Credits)

	// Add to MyPL if Server Node
	if nodeMode == SERVER_NODE {
		err := plMgr.AddMyProcessListItem(msg, &shaHash, wire.ACK_COMMIT_ENTRY)
		if err != nil {
			return err
		}

	}
	return nil
}

func processCommitChain(msg *wire.MsgCommitChain) error {

	shaHash, _ := msg.Sha()

	// Check if the chain id already exists
	_, existing := chainIDMap[msg.ChainID.String()]
	if !existing {
		if msg.ChainID.IsSameAs(dchain.ChainID) || msg.ChainID.IsSameAs(cchain.ChainID) {
			existing = true
		}
	}
	if existing {
		return errors.New("Already existing chain id:" + msg.ChainID.String())
	}

	// Precalculate the key and value pair for prePaidEntryMap
	key := getPrePaidChainKey(msg.EntryHash, msg.ChainID)

	// Update the credit balance in memory
	creditBalance, _ := eCreditMap[msg.ECPubKey.String()]
	if creditBalance < int32(msg.Credits) {
		return errors.New("Insufficient credits for public key:" + msg.ECPubKey.String() + " Balance:" + fmt.Sprint(creditBalance))
	}
	eCreditMap[msg.ECPubKey.String()] = creditBalance - int32(msg.Credits)

	// Update the prePaidEntryMap in memory
	payments, _ := prePaidEntryMap[key]
	prePaidEntryMap[key] = payments + int32(msg.Credits)

	// Add to MyPL if Server Node
	if nodeMode == SERVER_NODE {
		err := plMgr.AddMyProcessListItem(msg, &shaHash, wire.ACK_COMMIT_CHAIN)
		if err != nil {
			return err
		}

	}

	return nil
}

func processBuyEntryCredit(pubKey *common.Hash, credits int32, factoidTxHash *common.Hash) error {

	// Update the credit balance in memory
	balance, _ := eCreditMap[pubKey.String()]
	eCreditMap[pubKey.String()] = balance + credits

	return nil
}

func processRevealChain(msg *wire.MsgRevealChain) error {
	shaHash, _ := msg.Sha()
	newChain := msg.Chain

	// Check if the chain id already exists
	_, existing := chainIDMap[newChain.ChainID.String()]
	if !existing {
		if newChain.ChainID.IsSameAs(dchain.ChainID) || newChain.ChainID.IsSameAs(cchain.ChainID) {
			existing = true
		}
	}
	if existing {
		return errors.New("This chain is already existing:" + newChain.ChainID.String())
	}

	if newChain.FirstEntry == nil {
		return errors.New("The first entry is required to create a new chain:" + newChain.ChainID.String())
	}
	// Calculate the required credits
	binaryChain, _ := newChain.MarshalBinary()
	credits := int32(binary.Size(binaryChain)/1000+1) + creditsPerChain

	// Remove the entry for prePaidEntryMap
	binaryEntry, _ := newChain.FirstEntry.MarshalBinary()
	firstEntryHash := common.Sha(binaryEntry)
	key := getPrePaidChainKey(firstEntryHash, newChain.ChainID)
	prepayment, ok := prePaidEntryMap[key]
	if ok && prepayment >= credits {
		delete(prePaidEntryMap, key)
	} else {
		fMemPool.addOrphanMsg(msg, &shaHash)
		return errors.New("Enough credits need to paid first before creating a new chain:" + newChain.ChainID.String())
	}

	// Add the new chain in the chainIDMap
	chainIDMap[newChain.ChainID.String()] = newChain

	// Add to MyPL if Server Node
	if nodeMode == SERVER_NODE {
		err := plMgr.AddMyProcessListItem(msg, &shaHash, wire.ACK_REVEAL_CHAIN)
		if err != nil {
			return err
		}
	}

	return nil
}

// Process Orphan pool before the end of 10 min
func processFromOrphanPool() error {
	for k, msg := range fMemPool.orphans {
		switch msg.Command() {
		case wire.CmdCommitChain:
			msgCommitChain, _ := msg.(*wire.MsgCommitChain)
			err := processCommitChain(msgCommitChain)
			if err != nil {
				return err
			}
			delete(fMemPool.orphans, k)

		case wire.CmdRevealChain:
			msgRevealChain, _ := msg.(*wire.MsgRevealChain)
			err := processRevealChain(msgRevealChain)
			if err != nil {
				return err
			}
			delete(fMemPool.orphans, k)

		case wire.CmdCommitEntry:
			msgCommitEntry, _ := msg.(*wire.MsgCommitEntry)
			err := processCommitEntry(msgCommitEntry)
			if err != nil {
				return err
			}
			delete(fMemPool.orphans, k)

		case wire.CmdRevealEntry:
			msgRevealEntry, _ := msg.(*wire.MsgRevealEntry)
			err := processRevealEntry(msgRevealEntry)
			if err != nil {
				return err
			}
			delete(fMemPool.orphans, k)
		}
	}
	return nil
}

func buildRevealEntry(msg *wire.MsgRevealEntry) {

	chain := chainIDMap[msg.Entry.ChainID.String()]

	// store the new entry in db
	entryBinary, _ := msg.Entry.MarshalBinary()
	entryHash := common.Sha(entryBinary)
	db.InsertEntry(entryHash, &entryBinary, msg.Entry, &chain.ChainID.Bytes)

	err := chain.Blocks[len(chain.Blocks)-1].AddEBEntry(msg.Entry)

	if err != nil {
		panic("Error while adding Entity to Block:" + err.Error())
	}

}

func buildCommitEntry(msg *wire.MsgCommitEntry) {

	// Create PayEntryCBEntry
	cbEntry := common.NewPayEntryCBEntry(msg.ECPubKey, msg.EntryHash, int32(0-msg.Credits), int64(msg.Timestamp), msg.Sig)

	err := cchain.Blocks[len(cchain.Blocks)-1].AddCBEntry(cbEntry)

	if err != nil {
		panic("Error while building Block:" + err.Error())
	}
}

func buildCommitChain(msg *wire.MsgCommitChain) {

	// Create PayChainCBEntry
	cbEntry := common.NewPayChainCBEntry(msg.ECPubKey, msg.EntryHash, int32(0-msg.Credits), msg.ChainID, msg.EntryChainIDHash, msg.Sig)

	err := cchain.Blocks[len(cchain.Blocks)-1].AddCBEntry(cbEntry)

	if err != nil {
		panic("Error while building Block:" + err.Error())
	}
}

func buildFactoidObj(msg *wire.MsgInt_FactoidObj) {
	factoidTxHash := new(common.Hash)
	factoidTxHash.SetBytes(msg.TxSha.Bytes())

	for k, v := range msg.EntryCredits {
		pubKey := new(common.Hash)
		pubKey.SetBytes(k.Bytes())
		credits := int32(creditsPerFactoid * v / 100000000)
		cbEntry := common.NewBuyCBEntry(pubKey, factoidTxHash, credits)
		err := cchain.Blocks[len(cchain.Blocks)-1].AddCBEntry(cbEntry)
		if err != nil {
			panic(fmt.Sprintf(`Error while adding the First Entry to Block: %s`, err.Error()))
		}
	}
}

func buildRevealChain(msg *wire.MsgRevealChain) {

	newChain := msg.Chain
	// Store the new chain in db
	db.InsertChain(newChain)

	// Chain initialization
	initEChainFromDB(newChain)
	fmt.Println("Loaded", len(newChain.Blocks)-1, "blocks for chain: "+newChain.ChainID.String())

	// store the new entry in db
	entryBinary, _ := newChain.FirstEntry.MarshalBinary()
	entryHash := common.Sha(entryBinary)
	db.InsertEntry(entryHash, &entryBinary, newChain.FirstEntry, &newChain.ChainID.Bytes)

	err := newChain.Blocks[len(newChain.Blocks)-1].AddEBEntry(newChain.FirstEntry)

	if err != nil {
		panic(fmt.Sprintf(`Error while adding the First Entry to Block: %s`, err.Error()))
	}
}

// Put End-Of-Minute marker in the entry chains
func buildEndOfMinute(pl *consensus.ProcessList, pli *consensus.ProcessListItem) {
	items := pl.GetPLItems()
	for i := pli.Ack.Index; i >= 0; i-- {
		if wire.END_MINUTE_1 <= items[i].Ack.Type && items[i].Ack.Type <= wire.END_MINUTE_10 {
			break
		} else if items[i].Ack.Type == wire.ACK_REVEAL_ENTRY {
			chain := chainIDMap[items[i].Ack.ChainID.String()]

			chain.Blocks[len(chain.Blocks)-1].AddEndOfMinuteMarker(pli.Ack.Type)
		}
	}
}

// build blocks from all process lists
func buildBlocks() error {

	if plMgr.MyProcessList.IsValid() {
		buildFromProcessList(plMgr.MyProcessList)
	}

	// Entry Chains
	for _, chain := range chainIDMap {
		eblock := newEntryBlock(chain)
		if eblock != nil {
			dchain.AddDBEntry(eblock)
		}
		save(chain)
	}

	// Entry Credit Chain
	cBlock := newEntryCreditBlock(cchain)
	if cBlock != nil {
		dchain.AddCBlockToDBEntry(cBlock)
	}
	saveCChain(cchain)

	util.Trace("NOT IMPLEMENTED: Factoid Chain init was here !!!!!!!!!!!")

	/*
		// Factoid Chain
		fBlock := newFBlock(fchain)
		if fBlock != nil {
			dchain.AddFBlockToDBEntry(factoid.NewDBEntryFromFBlock(fBlock))
		}
		saveFChain(fchain)
	*/

	// Directory Block chain
	dbBlock := newDirectoryBlock(dchain)
	saveDChain(dchain)

	// re-initialize the process lit manager
	initProcessListMgr()

	// Initialize timer for the new dblock
	if nodeMode == SERVER_NODE {
		timer := &BlockTimer{
			nextDBlockHeight: dchain.NextBlockID,
			inCtlMsgQueue:    inCtlMsgQueue,
		}
		go timer.StartBlockTimer()
	}

	// Only Servers can write the anchor to Bitcoin network
	if nodeMode == SERVER_NODE && dbBlock != nil && false { //?? for testing
		dbInfo := common.NewDBInfoFromDBlock(dbBlock)
		saveDBMerkleRoottoBTC(dbInfo) //goroutine??
	}

	return nil
}

// build blocks from a process lists
func buildFromProcessList(pl *consensus.ProcessList) error {
	for _, pli := range pl.GetPLItems() {
		if pli.Ack.Type == wire.ACK_COMMIT_CHAIN {
			buildCommitChain(pli.Msg.(*wire.MsgCommitChain))
		} else if pli.Ack.Type == wire.ACK_COMMIT_ENTRY {
			buildCommitEntry(pli.Msg.(*wire.MsgCommitEntry))
		} else if pli.Ack.Type == wire.ACK_REVEAL_CHAIN {
			buildRevealChain(pli.Msg.(*wire.MsgRevealChain))
		} else if pli.Ack.Type == wire.ACK_REVEAL_ENTRY {
			buildRevealEntry(pli.Msg.(*wire.MsgRevealEntry))
		} else if pli.Ack.Type == wire.ACK_FACTOID_TX {
			buildFactoidObj(pli.Msg.(*wire.MsgInt_FactoidObj))
			//Send the notification to Factoid component
			outMsgQueue <- pli.Msg.(*wire.MsgInt_FactoidObj)
		} else if wire.END_MINUTE_1 <= pli.Ack.Type && pli.Ack.Type <= wire.END_MINUTE_10 {
			buildEndOfMinute(pl, pli)
		}
	}

	return nil
}

func newEntryBlock(chain *common.EChain) *common.EBlock {

	// acquire the last block
	block := chain.Blocks[len(chain.Blocks)-1]

	if len(block.EBEntries) < 1 {
		//log.Println("No new entry found. No block created for chain: "  + common.EncodeChainID(chain.ChainID))
		return nil
	}

	// Create the block and add a new block for new coming entries

	block.Header.DBHeight = dchain.NextBlockID
	block.Header.EntryCount = uint32(len(block.EBEntries))
	block.Header.StartTime = dchain.NextBlock.Header.StartTime

	if devNet {
		block.Header.NetworkID = common.NETWORK_ID_TEST
	} else {
		block.Header.NetworkID = common.NETWORK_ID_EB
	}

	// Create the Entry Block Boday Merkle Root from EB Entries
	hashes := make([]*common.Hash, 0, len(block.EBEntries))
	for _, entry := range block.EBEntries {
		hashes = append(hashes, entry.EntryHash)
	}
	merkle := common.BuildMerkleTreeStore(hashes)
	block.Header.BodyMR = merkle[len(merkle)-1]

	// Create the Entry Block Key Merkle Root from the hash of Header and the Body Merkle Root
	hashes = make([]*common.Hash, 0, 2)
	binaryEBHeader, _ := block.Header.MarshalBinary()
	hashes = append(hashes, common.Sha(binaryEBHeader))
	hashes = append(hashes, block.Header.BodyMR)
	merkle = common.BuildMerkleTreeStore(hashes)
	block.MerkleRoot = merkle[len(merkle)-1] // MerkleRoot is not marshalized in Entry Block
	fmt.Println("block.MerkleRoot:%v", block.MerkleRoot.String())
	blkhash, _ := common.CreateHash(block)
	block.EBHash = blkhash
	log.Println("blkhash:%v", blkhash.Bytes)

	block.IsSealed = true
	chain.NextBlockID++
	newblock, _ := common.CreateBlock(chain, block, 10)
	chain.Blocks = append(chain.Blocks, newblock)

	//Store the block in db
	db.ProcessEBlockBatch(block)
	log.Println("EntryBlock: block" + strconv.FormatUint(block.Header.EBHeight, 10) + " created for chain: " + chain.ChainID.String())

	return block
}

func newEntryCreditBlock(chain *common.CChain) *common.CBlock {

	// acquire the last block
	block := chain.Blocks[len(chain.Blocks)-1]

	if len(block.CBEntries) < 1 {
		//log.Println("No new entry found. No block created for chain: "  + common.EncodeChainID(chain.ChainID))
		return nil
	}

	// Create the block and add a new block for new coming entries
	chain.BlockMutex.Lock()
	block.Header.EntryCount = uint32(len(block.CBEntries))
	block.Header.CreditsPerFactoid = uint32(creditsPerFactoid)
	blkhash, _ := common.CreateHash(block)
	log.Println("blkhash:%v", blkhash.Bytes)
	block.IsSealed = true
	chain.NextBlockID++
	newblock, _ := common.CreateCBlock(chain, block, 10)
	chain.Blocks = append(chain.Blocks, newblock)
	chain.BlockMutex.Unlock()
	block.CBHash = blkhash

	//Store the block in db
	db.ProcessCBlockBatch(block)
	log.Println("EntryCreditBlock: block" + strconv.FormatUint(block.Header.BlockID, 10) + " created for chain: " + chain.ChainID.String())

	return block
}

func newDirectoryBlock(chain *common.DChain) *common.DBlock {

	// acquire the last block
	block := chain.NextBlock

	/*
		if len(block.DBEntries) < 1 {
			//log.Println("No Directory block created for chain ... because no new entry is found.")
			return nil
		}
	*/
	// Create the block add a new block for new coming entries
	chain.BlockMutex.Lock()
	block.Header.EntryCount = uint32(len(block.DBEntries))
	// Calculate Merkle Root for FBlock and store it in header
	if block.Header.MerkleRoot == nil {
		block.Header.MerkleRoot,_ = block.CalculateMerkleRoot()
		fmt.Println("block.Header.MerkleRoot:%v", block.Header.MerkleRoot.String())
	}
	blkhash, _ := common.CreateHash(block)
	block.IsSealed = true
	chain.AddDBlockToDChain(block)
	chain.NextBlockID++
	chain.NextBlock, _ = common.CreateDBlock(chain, block, 10)
	chain.BlockMutex.Unlock()

	//Store the block in db
	block.DBHash = blkhash
	db.ProcessDBlockBatch(block)

	log.Println("DirectoryBlock: block" + strconv.FormatUint(block.Header.BlockID, 10) + " created for directory block chain: " + chain.ChainID.String())

	return block
}

func GetEntryCreditBalance(pubKey *common.Hash) (int32, error) {

	return eCreditMap[pubKey.String()], nil
}

// Validate dir chain from genesis block
func validateDChain(c *common.DChain) error {

	if uint64(len(c.Blocks)) != c.NextBlockID {
		return errors.New("Dir chain doesn't have an expected Next Block ID: " + string(c.NextBlockID))
	}
		
	//prevBlk := c.Blocks[0]
	prevMR, prevBlkHash, err := validateDBlock(c, c.Blocks[0])
	if err != nil { return err}		
	
	//validate the genesis block here??
	
	for i:=1; i< len(c.Blocks); i++{
		if ! prevBlkHash.IsSameAs(c.Blocks[i].Header.PrevBlockHash){
			return errors.New("Previous block hash not matching for Dir block: " + string(i))
		}
		if ! prevMR.IsSameAs(c.Blocks[i].Header.MerkleRoot){ //??
			
		}		
		mr, dblkHash, err := validateDBlock(c, c.Blocks[i])
		if err != nil { return err}	
		
		prevMR = mr
		prevBlkHash = dblkHash
		//prevBlk = c.Blocks[i]
	}
	

	return nil
}

func validateDBlock(c *common.DChain, b *common.DBlock) (merkleRoot *common.Hash, dbHash *common.Hash, err error) {

	merkleRoot, err = b.CalculateMerkleRoot()
	if err != nil { return nil, nil, err}	

	for _, dbEntry := range b.DBEntries {
		switch dbEntry.ChainID.String() {
		case cchain.ChainID.String(): 
			err := validateCBlockByMR(dbEntry.MerkleRoot)
			if err != nil { return nil, nil, err}

		case fchainID.String(): 
			err := validateFBlockByMR(dbEntry.MerkleRoot)
			if err != nil { return nil, nil, err}	

		default:
			err := validateEBlockByMR(dbEntry.ChainID, dbEntry.MerkleRoot)		
			if err != nil { return nil, nil, err}					
		}
	}

	dbBinary, _ := b.MarshalBinary()
	dbHash = common.Sha(dbBinary)	
	
	return merkleRoot, dbHash, nil
}


func validateFBlockByMR(mr *common.Hash) error {
	// Call BTCD side for factoid block validation??
	
	return nil
}

func validateCBlockByMR(mr *common.Hash) error {
	cb, _ := db.FetchCBlockByHash(mr)
	
	if cb == nil {
		return errors.New("Entry block not found in db for merkle root: " + mr.String())		
	}	
	
	return nil
}

func validateEBlockByMR(cid *common.Hash, mr *common.Hash) error {
	
	eb, _ := db.FetchEBlockByMR(mr)
	
	if eb == nil {
		return errors.New("Entry block not found in db for merkle root: " + mr.String())		
	}
	
	eb.BuildMerkleRoot()
	
	if ! mr.IsSameAs(eb.MerkleRoot) {
		return errors.New("Entry block's merkle root does not match with: " + mr.String())			
	}
	
	for _, ebEntry := range eb.EBEntries {
		entry, _ := db.FetchEntryByHash(ebEntry.EntryHash)
		if entry == nil {
			return errors.New("Entry not found in db for entry hash: " + ebEntry.EntryHash.String())		
		}		
	}	
	
	return nil
}

func saveDChain(chain *common.DChain) {
	if len(chain.Blocks) == 0 {
		//log.Println("no blocks to save for chain: " + string (*chain.ChainID))
		return
	}

	bcp := make([]*common.DBlock, len(chain.Blocks))

	chain.BlockMutex.Lock()
	copy(bcp, chain.Blocks)
	chain.BlockMutex.Unlock()

	for i, block := range bcp {
		//the open block is not saved
		if block == nil || block.IsSealed == false {
			continue
		}

		data, err := block.MarshalBinary()
		if err != nil {
			panic(err)
		}

		strChainID := chain.ChainID.String()
		if fileNotExists(dataStorePath + strChainID) {
			err := os.MkdirAll(dataStorePath+strChainID, 0777)
			if err == nil {
				log.Println("Created directory " + dataStorePath + strChainID)
			} else {
				log.Println(err)
			}
		}
		err = ioutil.WriteFile(fmt.Sprintf(dataStorePath+strChainID+"/store.%09d.block", i), data, 0777)
		if err != nil {
			panic(err)
		}
	}
}

func saveCChain(chain *common.CChain) {
	if len(chain.Blocks) == 0 {
		//log.Println("no blocks to save for chain: " + string (*chain.ChainID))
		return
	}

	bcp := make([]*common.CBlock, len(chain.Blocks))

	chain.BlockMutex.Lock()
	copy(bcp, chain.Blocks)
	chain.BlockMutex.Unlock()

	for i, block := range bcp {
		//the open block is not saved
		if block.IsSealed == false {
			continue
		}

		data, err := block.MarshalBinary()
		if err != nil {
			panic(err)
		}

		strChainID := chain.ChainID.String()
		if fileNotExists(dataStorePath + strChainID) {
			err := os.MkdirAll(dataStorePath+strChainID, 0777)
			if err == nil {
				log.Println("Created directory " + dataStorePath + strChainID)
			} else {
				log.Println(err)
			}
		}
		err = ioutil.WriteFile(fmt.Sprintf(dataStorePath+strChainID+"/store.%09d.block", i), data, 0777)
		if err != nil {
			panic(err)
		}
	}
}

func initDChain() {
	dchain = new(common.DChain)

	//Initialize dbInfoMap
	dbInfoMap = make(map[string]*common.DBInfo)

	//Initialize the Directory Block Chain ID
	dchain.ChainID = new(common.Hash)
	barray := []byte{0xDD, 0xDD, 0xDD, 0xDD, 0xDD, 0xDD, 0xDD, 0xDD, 0xDD, 0xDD, 0xDD, 0xDD, 0xDD, 0xDD, 0xDD, 0xDD,
		0xDD, 0xDD, 0xDD, 0xDD, 0xDD, 0xDD, 0xDD, 0xDD, 0xDD, 0xDD, 0xDD, 0xDD, 0xDD, 0xDD, 0xDD, 0xDD}
	dchain.ChainID.SetBytes(barray)

	// get all dBlocks from db
	dBlocks, _ := db.FetchAllDBlocks()
	sort.Sort(util.ByDBlockIDAccending(dBlocks))

	dchain.Blocks = make([]*common.DBlock, len(dBlocks), len(dBlocks)+1)

	for i := 0; i < len(dBlocks); i = i + 1 {
		if dBlocks[i].Header.BlockID != uint64(i) {
			panic("Error in initializing dChain:" + dchain.ChainID.String())
		}
		dBlocks[i].Chain = dchain
		dBlocks[i].IsSealed = true
		dBlocks[i].IsSavedInDB = true
		dchain.Blocks[i] = &dBlocks[i]
	}

	// double check the block ids
	for i := 0; i < len(dchain.Blocks); i = i + 1 {
		if uint64(i) != dchain.Blocks[i].Header.BlockID {
			panic(errors.New("BlockID does not equal index for chain:" + dchain.ChainID.String() + " block:" + fmt.Sprintf("%v", dchain.Blocks[i].Header.BlockID)))
		}
	}

	//Create an empty block and append to the chain
	if len(dchain.Blocks) == 0 {
		dchain.NextBlockID = 0
		dchain.NextBlock, _ = common.CreateDBlock(dchain, nil, 10)
		newDirectoryBlock(dchain) // empty genesis block??
		saveDChain(dchain)

	} else {
		dchain.NextBlockID = uint64(len(dchain.Blocks))
		dchain.NextBlock, _ = common.CreateDBlock(dchain, dchain.Blocks[len(dchain.Blocks)-1], 10)
	}

	//Double check the sealed flag
	if dchain.NextBlock.IsSealed == true {
		panic("dchain.Blocks[dchain.NextBlockID].IsSealed for chain:" + dchain.ChainID.String())
	}

}

func initCChain() {

	eCreditMap = make(map[string]int32)
	prePaidEntryMap = make(map[string]int32)

	//Initialize the Entry Credit Chain ID
	cchain = new(common.CChain)
	barray := []byte{0xCC, 0xCC, 0xCC, 0xCC, 0xCC, 0xCC, 0xCC, 0xCC, 0xCC, 0xCC, 0xCC, 0xCC, 0xCC, 0xCC, 0xCC, 0xCC,
		0xCC, 0xCC, 0xCC, 0xCC, 0xCC, 0xCC, 0xCC, 0xCC, 0xCC, 0xCC, 0xCC, 0xCC, 0xCC, 0xCC, 0xCC, 0xCC}
	cchain.ChainID = new(common.Hash)
	cchain.ChainID.SetBytes(barray)

	// get all dBlocks from db
	cBlocks, _ := db.FetchAllCBlocks()
	sort.Sort(util.ByCBlockIDAccending(cBlocks))

	cchain.Blocks = make([]*common.CBlock, len(cBlocks))

	for i := 0; i < len(cBlocks); i = i + 1 {
		if cBlocks[i].Header.BlockID != uint64(i) {
			panic("Error in initializing dChain:" + cchain.ChainID.String())
		}
		cBlocks[i].Chain = cchain
		cBlocks[i].IsSealed = true
		cchain.Blocks[i] = &cBlocks[i]

		// Calculate the EC balance for each account
		initializeECreditMap(cchain.Blocks[i])
	}

	// double check the block ids
	for i := 0; i < len(cchain.Blocks); i = i + 1 {
		if uint64(i) != cchain.Blocks[i].Header.BlockID {
			panic(errors.New("BlockID does not equal index for chain:" + cchain.ChainID.String() + " block:" + fmt.Sprintf("%v", cchain.Blocks[i].Header.BlockID)))
		}
	}

	//Create an empty block and append to the chain
	if len(cchain.Blocks) == 0 {
		cchain.NextBlockID = 0
		newblock, _ := common.CreateCBlock(cchain, nil, 10)
		cchain.Blocks = append(cchain.Blocks, newblock)

	} else {
		cchain.NextBlockID = uint64(len(cchain.Blocks))
		newblock, _ := common.CreateCBlock(cchain, cchain.Blocks[len(cchain.Blocks)-1], 10)
		cchain.Blocks = append(cchain.Blocks, newblock)
	}

	//Get the unprocessed entries in db for the past # of mins for the open block
	/*	binaryTimestamp := make([]byte, 8)
		binary.BigEndian.PutUint64(binaryTimestamp, uint64(0))
		if cchain.Blocks[cchain.NextBlockID].IsSealed == true {
			panic ("dchain.Blocks[dchain.NextBlockID].IsSealed for chain:" + common.EncodeBinary(dchain.ChainID))
		}
		dchain.Blocks[dchain.NextBlockID].DBEntries, _ = db.FetchDBEntriesFromQueue(&binaryTimestamp)
	*/

	// create a backup copy before processing entries
	copyCreditMap(eCreditMap, eCreditMapBackup)

	//??
	//printCChain()
	printCreditMap()
	printPaidEntryMap()

}

func initEChains() {

	chainIDMap = make(map[string]*common.EChain)

	chains, err := db.FetchAllChainsByName(nil)

	if err != nil {
		panic(err)
	}

	for _, chain := range *chains {
		var newChain = chain
		chainIDMap[newChain.ChainID.String()] = &newChain
	}

}

func initializeECreditMap(block *common.CBlock) {
	for _, cbEntry := range block.CBEntries {
		credits, _ := eCreditMap[cbEntry.PublicKey().String()]
		eCreditMap[cbEntry.PublicKey().String()] = credits + cbEntry.Credits()
	}
}
func initProcessListMgr() {
	plMgr = consensus.NewProcessListMgr(dchain.NextBlockID, 1, 10)

}

func getPrePaidChainKey(entryHash *common.Hash, chainIDHash *common.Hash) string {
	return chainIDHash.String() + entryHash.String()
}

func copyCreditMap(originalMap map[string]int32, newMap map[string]int32) {

	// clean up the new map
	if newMap != nil {
		for k, _ := range newMap {
			delete(newMap, k)
		}
	} else {
		newMap = make(map[string]int32)
	}

	// copy every element from the original map
	for k, v := range originalMap {
		newMap[k] = v
	}

}

func printCreditMap() {

	fmt.Println("eCreditMap:")
	for key := range eCreditMap {
		fmt.Println("Key:", key, "Value", eCreditMap[key])
	}
}

func printPaidEntryMap() {

	fmt.Println("prePaidEntryMap:")
	for key := range prePaidEntryMap {
		fmt.Println("Key:", key, "Value", prePaidEntryMap[key])
	}
}

/*
func printCChain() {

	fmt.Println("cchain:", cchain.ChainID.String())

	for i, block := range cchain.Blocks {
		if !block.IsSealed {
			continue
		}
		var buf bytes.Buffer
		err := factomapi.SafeMarshal(&buf, block.Header)

		fmt.Println("block.Header", string(i), ":", string(buf.Bytes()))

		for _, cbentry := range block.CBEntries {
			t := reflect.TypeOf(cbentry)
			fmt.Println("cbEntry Type:", t.Name(), t.String())
			if strings.Contains(t.String(), "PayChainCBEntry") {
				fmt.Println("PayChainCBEntry - pubkey:", cbentry.PublicKey().String(), " Credits:", cbentry.Credits())
				var buf bytes.Buffer
				err := factomapi.SafeMarshal(&buf, cbentry)
				if err != nil {
					fmt.Println("Error:%v", err)
				}

				fmt.Println("PayChainCBEntry JSON", ":", string(buf.Bytes()))

			} else if strings.Contains(t.String(), "PayEntryCBEntry") {
				fmt.Println("PayEntryCBEntry - pubkey:", cbentry.PublicKey().String(), " Credits:", cbentry.Credits())
				var buf bytes.Buffer
				err := factomapi.SafeMarshal(&buf, cbentry)
				if err != nil {
					fmt.Println("Error:%v", err)
				}

				fmt.Println("PayEntryCBEntry JSON", ":", string(buf.Bytes()))

			} else if strings.Contains(t.String(), "BuyCBEntry") {
				fmt.Println("BuyCBEntry - pubkey:", cbentry.PublicKey().String(), " Credits:", cbentry.Credits())
				var buf bytes.Buffer
				err := factomapi.SafeMarshal(&buf, cbentry)
				if err != nil {
					fmt.Println("Error:%v", err)
				}
				fmt.Println("BuyCBEntry JSON", ":", string(buf.Bytes()))
			}
		}

		if err != nil {

			fmt.Println("Error:%v", err)
		}
	}

}
*/<|MERGE_RESOLUTION|>--- conflicted
+++ resolved
@@ -529,17 +529,15 @@
 // similar to blockChain.BC_ProcessBlock
 func processDirBlock(msg *wire.MsgDirBlock) error {
 	util.Trace()
-<<<<<<< HEAD
-	fmt.Printf("MsgDirBlock=%s\n", spew.Sdump(msg.DBlk))
-	
+
 	dchain.AddDBlockToDChain(msg.DBlk)
-	
-	db.ProcessDBlockBatch(msg.DBlk)//?? to be removed later
-		
+
+	db.ProcessDBlockBatch(msg.DBlk) //?? to be removed later
+
 	msg.DBlk = nil
-=======
+
 	fmt.Printf("Processor: MsgDirBlock=%s\n", spew.Sdump(msg.DBlk))
->>>>>>> 7fe3a90b
+
 	return nil
 }
 
@@ -547,12 +545,11 @@
 // similar to blockChain.BC_ProcessBlock
 func processCBlock(msg *wire.MsgCBlock) error {
 	util.Trace()
-<<<<<<< HEAD
-	fmt.Printf("MsgCBlock=%s\n", spew.Sdump(msg.CBlk))
+
 	db.ProcessCBlockBatch(msg.CBlk)
-=======
+
 	fmt.Printf("Processor: MsgCBlock=%s\n", spew.Sdump(msg.CBlk))
->>>>>>> 7fe3a90b
+
 	return nil
 }
 
@@ -560,12 +557,11 @@
 // similar to blockChain.BC_ProcessBlock
 func processEBlock(msg *wire.MsgEBlock) error {
 	util.Trace()
-<<<<<<< HEAD
-	fmt.Printf("MsgEBlock=%s\n", spew.Sdump(msg.EBlk))
+
 	db.ProcessEBlockBatch(msg.EBlk)
-=======
+
 	fmt.Printf("Processor: MsgEBlock=%s\n", spew.Sdump(msg.EBlk))
->>>>>>> 7fe3a90b
+
 	return nil
 }
 
@@ -573,8 +569,6 @@
 // similar to blockChain.BC_ProcessBlock
 func processEntry(msg *wire.MsgEntry) error {
 	util.Trace()
-<<<<<<< HEAD
-	fmt.Printf("MsgEntry=%s\n", spew.Sdump(msg.Entry))
 
 	chain := chainIDMap[msg.Entry.ChainID.String()]
 
@@ -582,10 +576,9 @@
 	entryBinary, _ := msg.Entry.MarshalBinary()
 	entryHash := common.Sha(entryBinary)
 	db.InsertEntry(entryHash, &entryBinary, msg.Entry, &chain.ChainID.Bytes)
-	
-=======
+
 	fmt.Printf("Processor: MsgEntry=%s\n", spew.Sdump(msg.Entry))
->>>>>>> 7fe3a90b
+
 	return nil
 }
 
@@ -1106,7 +1099,7 @@
 	block.Header.EntryCount = uint32(len(block.DBEntries))
 	// Calculate Merkle Root for FBlock and store it in header
 	if block.Header.MerkleRoot == nil {
-		block.Header.MerkleRoot,_ = block.CalculateMerkleRoot()
+		block.Header.MerkleRoot, _ = block.CalculateMerkleRoot()
 		fmt.Println("block.Header.MerkleRoot:%v", block.Header.MerkleRoot.String())
 	}
 	blkhash, _ := common.CreateHash(block)
@@ -1136,28 +1129,31 @@
 	if uint64(len(c.Blocks)) != c.NextBlockID {
 		return errors.New("Dir chain doesn't have an expected Next Block ID: " + string(c.NextBlockID))
 	}
-		
+
 	//prevBlk := c.Blocks[0]
 	prevMR, prevBlkHash, err := validateDBlock(c, c.Blocks[0])
-	if err != nil { return err}		
-	
+	if err != nil {
+		return err
+	}
+
 	//validate the genesis block here??
-	
-	for i:=1; i< len(c.Blocks); i++{
-		if ! prevBlkHash.IsSameAs(c.Blocks[i].Header.PrevBlockHash){
+
+	for i := 1; i < len(c.Blocks); i++ {
+		if !prevBlkHash.IsSameAs(c.Blocks[i].Header.PrevBlockHash) {
 			return errors.New("Previous block hash not matching for Dir block: " + string(i))
 		}
-		if ! prevMR.IsSameAs(c.Blocks[i].Header.MerkleRoot){ //??
-			
-		}		
+		if !prevMR.IsSameAs(c.Blocks[i].Header.MerkleRoot) { //??
+
+		}
 		mr, dblkHash, err := validateDBlock(c, c.Blocks[i])
-		if err != nil { return err}	
-		
+		if err != nil {
+			return err
+		}
+
 		prevMR = mr
 		prevBlkHash = dblkHash
 		//prevBlk = c.Blocks[i]
 	}
-	
 
 	return nil
 }
@@ -1165,68 +1161,75 @@
 func validateDBlock(c *common.DChain, b *common.DBlock) (merkleRoot *common.Hash, dbHash *common.Hash, err error) {
 
 	merkleRoot, err = b.CalculateMerkleRoot()
-	if err != nil { return nil, nil, err}	
+	if err != nil {
+		return nil, nil, err
+	}
 
 	for _, dbEntry := range b.DBEntries {
 		switch dbEntry.ChainID.String() {
-		case cchain.ChainID.String(): 
+		case cchain.ChainID.String():
 			err := validateCBlockByMR(dbEntry.MerkleRoot)
-			if err != nil { return nil, nil, err}
-
-		case fchainID.String(): 
+			if err != nil {
+				return nil, nil, err
+			}
+
+		case fchainID.String():
 			err := validateFBlockByMR(dbEntry.MerkleRoot)
-			if err != nil { return nil, nil, err}	
+			if err != nil {
+				return nil, nil, err
+			}
 
 		default:
-			err := validateEBlockByMR(dbEntry.ChainID, dbEntry.MerkleRoot)		
-			if err != nil { return nil, nil, err}					
+			err := validateEBlockByMR(dbEntry.ChainID, dbEntry.MerkleRoot)
+			if err != nil {
+				return nil, nil, err
+			}
 		}
 	}
 
 	dbBinary, _ := b.MarshalBinary()
-	dbHash = common.Sha(dbBinary)	
-	
+	dbHash = common.Sha(dbBinary)
+
 	return merkleRoot, dbHash, nil
 }
-
 
 func validateFBlockByMR(mr *common.Hash) error {
 	// Call BTCD side for factoid block validation??
-	
+
 	return nil
 }
 
 func validateCBlockByMR(mr *common.Hash) error {
 	cb, _ := db.FetchCBlockByHash(mr)
-	
+
 	if cb == nil {
-		return errors.New("Entry block not found in db for merkle root: " + mr.String())		
-	}	
-	
+		return errors.New("Entry block not found in db for merkle root: " + mr.String())
+	}
+
 	return nil
 }
 
 func validateEBlockByMR(cid *common.Hash, mr *common.Hash) error {
-	
+
 	eb, _ := db.FetchEBlockByMR(mr)
-	
+
 	if eb == nil {
-		return errors.New("Entry block not found in db for merkle root: " + mr.String())		
-	}
-	
+		return errors.New("Entry block not found in db for merkle root: " + mr.String())
+	}
+
 	eb.BuildMerkleRoot()
-	
-	if ! mr.IsSameAs(eb.MerkleRoot) {
-		return errors.New("Entry block's merkle root does not match with: " + mr.String())			
-	}
-	
+
+	if !mr.IsSameAs(eb.MerkleRoot) {
+		return errors.New("Entry block's merkle root does not match with: " + mr.String())
+	}
+
 	for _, ebEntry := range eb.EBEntries {
 		entry, _ := db.FetchEntryByHash(ebEntry.EntryHash)
 		if entry == nil {
-			return errors.New("Entry not found in db for entry hash: " + ebEntry.EntryHash.String())		
-		}		
-	}	
-	
+			return errors.New("Entry not found in db for entry hash: " + ebEntry.EntryHash.String())
+		}
+	}
+
 	return nil
 }
 
