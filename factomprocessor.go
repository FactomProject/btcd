--- conflicted
+++ resolved
@@ -22,41 +22,23 @@
 	"github.com/FactomProject/FactomCode/consensus"
 	"github.com/FactomProject/FactomCode/database"
 	"github.com/FactomProject/FactomCode/factomlog"
-<<<<<<< HEAD
 	"github.com/FactomProject/FactomCode/util"
 	"github.com/FactomProject/btcd/wire"
-	//	"github.com/FactomProject/btcutil"
-=======
-    "github.com/FactomProject/FactomCode/util"
-    sc "github.com/FactomProject/factoid"
-    "github.com/FactomProject/factoid/block"
-    "github.com/FactomProject/btcd/wire"
-	"github.com/FactomProject/btcutil"
->>>>>>> c55d5661
+	sc "github.com/FactomProject/factoid"
+	"github.com/FactomProject/factoid/block"
 	"github.com/davecgh/go-spew/spew"
 )
 
 var _ = (*sc.Transaction)(nil)
 var _ = (*block.FBlock)(nil)
 
-
 var (
-<<<<<<< HEAD
-	//	currentAddr btcutil.Address
 	db       database.Db        // database
 	dchain   *common.DChain     //Directory Block Chain
 	ecchain  *common.ECChain    //Entry Credit Chain
 	achain   *common.AdminChain //Admin Chain
+	scchain  *common.SCChain    // factoid Chain
 	fchainID *common.Hash
-=======
-	currentAddr btcutil.Address
-	db          database.Db        // database
-	dchain      *common.DChain     //Directory Block Chain
-	ecchain     *common.ECChain    //Entry Credit Chain
-	achain      *common.AdminChain //Admin Chain
-	scchain     *common.SCChain    // factoid Chain
-	fchainID    *common.Hash
->>>>>>> c55d5661
 
 	creditsPerChain   int32  = 10
 	creditsPerFactoid uint64 = 1000
@@ -182,9 +164,9 @@
 	initAChain()
 	fmt.Println("Loaded", achain.NextBlockHeight, "Admin blocks for chain: "+achain.ChainID.String())
 
-    initSCChain()
-    fmt.Println("Loaded", scchain.NextBlockHeight, "factoid blocks for chain: "+scchain.ChainID.String())
-    
+	initSCChain()
+	fmt.Println("Loaded", scchain.NextBlockHeight, "factoid blocks for chain: "+scchain.ChainID.String())
+
 	anchor.InitAnchor(db)
 
 	// build the Genesis blocks if the current height is 0
@@ -252,7 +234,6 @@
 		go timer.StartBlockTimer()
 	}
 
-    
 	// Process msg from the incoming queue one by one
 	for {
 		select {
@@ -393,21 +374,21 @@
 			return errors.New("Error in processing msg:" + fmt.Sprintf("%+v", msg))
 		}
 
-    case wire.CmdFBlock:
-        if nodeMode == common.SERVER_NODE {
-            break
-        }
-        
-        fblock, ok := msg.(*wire.MsgFBlock)
-        if ok {
-            err := processFBlock(fblock)
-            if err != nil {
-                return err
-            }
-        } else {
-            return errors.New("Error in processing msg:" + fmt.Sprintf("%+v", msg))
-        }
-        
+	case wire.CmdFBlock:
+		if nodeMode == common.SERVER_NODE {
+			break
+		}
+
+		fblock, ok := msg.(*wire.MsgFBlock)
+		if ok {
+			err := processFBlock(fblock)
+			if err != nil {
+				return err
+			}
+		} else {
+			return errors.New("Error in processing msg:" + fmt.Sprintf("%+v", msg))
+		}
+
 	case wire.CmdABlock:
 		if nodeMode == common.SERVER_NODE {
 			break
@@ -528,14 +509,14 @@
 // processFBlock validates admin block and save it to factom db.
 // similar to blockChain.BC_ProcessBlock
 func processFBlock(msg *wire.MsgFBlock) error {
-    
-    //Need to validate against Dchain??
-    
-    db.ProcessFBlockBatch(msg.SC)
-    
-    exportSCChain(scchain)
-    
-    return nil
+
+	//Need to validate against Dchain??
+
+	db.ProcessFBlockBatch(msg.SC)
+
+	exportSCChain(scchain)
+
+	return nil
 }
 
 // processABlock validates admin block and save it to factom db.
@@ -644,7 +625,6 @@
 
 	db.ProcessEBlockBatch(msg.EBlk)
 
-
 	exportEChain(chain)
 
 	return nil
@@ -663,7 +643,7 @@
 	// store the new entry in db
 	entryBinary, _ := msg.Entry.MarshalBinary()
 	entryHash := common.Sha(entryBinary)
-    b := msg.Entry.ChainID.Bytes()
+	b := msg.Entry.ChainID.Bytes()
 	db.InsertEntry(entryHash, &entryBinary, msg.Entry, &b)
 
 	fmt.Printf("PROCESSOR: MsgEntry=%s\n", spew.Sdump(msg.Entry))
@@ -884,7 +864,7 @@
 	// store the new entry in db
 	entryBinary, _ := msg.Entry.MarshalBinary()
 	entryHash := common.Sha(entryBinary)
-    b :=chain.ChainID.Bytes()
+	b := chain.ChainID.Bytes()
 	db.InsertEntry(entryHash, &entryBinary, msg.Entry, &b)
 
 	err := chain.NextBlock.AddEBEntry(msg.Entry)
@@ -930,7 +910,7 @@
 	// store the new entry in db
 	entryBinary, _ := newChain.FirstEntry.MarshalBinary()
 	entryHash := common.Sha(entryBinary)
-    b := newChain.ChainID.Bytes()
+	b := newChain.ChainID.Bytes()
 	db.InsertEntry(entryHash, &entryBinary, newChain.FirstEntry, &b)
 
 	err := newChain.NextBlock.AddEBEntry(newChain.FirstEntry)
@@ -1001,23 +981,22 @@
 	dchain.AddABlockToDBEntry(aBlock)
 	exportAChain(achain)
 
-    // factoid Genesis Address
-    FBlock := newFactoidBlock(scchain)
-    data, _ := FBlock.MarshalBinary()
-    fmt.Println("\n\n ",common.Sha(data).String(),"\n\n")
-    dchain.AddFBlockToDBEntry(FBlock)
+	// factoid Genesis Address
+	FBlock := newFactoidBlock(scchain)
+	data, _ := FBlock.MarshalBinary()
+	fmt.Println("\n\n ", common.Sha(data).String(), "\n\n")
+	dchain.AddFBlockToDBEntry(FBlock)
 	exportSCChain(scchain)
-    
-    
+
 	// Directory Block chain
 	util.Trace("in buildGenesisBlocks")
 	dbBlock := newDirectoryBlock(dchain)
 
 	// Check block hash if genesis block
 	if dbBlock.DBHash.String() != common.GENESIS_DIR_BLOCK_HASH {
-        
-		panic("\nGenesis block hash expected: "+common.GENESIS_DIR_BLOCK_HASH+
-		    "\nGenesis block hash found:    " + dbBlock.DBHash.String()+"\n")
+
+		panic("\nGenesis block hash expected: " + common.GENESIS_DIR_BLOCK_HASH +
+			"\nGenesis block hash found:    " + dbBlock.DBHash.String() + "\n")
 	}
 
 	exportDChain(dchain)
@@ -1035,7 +1014,7 @@
 	// Allocate the first three dbentries for Admin block, ECBlock and Factoid block
 	dchain.AddDBEntry(&common.DBEntry{}) // AdminBlock
 	dchain.AddDBEntry(&common.DBEntry{}) // ECBlock
-    dchain.AddDBEntry(&common.DBEntry{}) // factoid	
+	dchain.AddDBEntry(&common.DBEntry{}) // factoid
 
 	if plMgr != nil && plMgr.MyProcessList.IsValid() {
 		buildFromProcessList(plMgr.MyProcessList)
@@ -1051,12 +1030,12 @@
 	//fmt.Printf("buildGenesisBlocks: aBlock=%s\n", spew.Sdump(aBlock))
 	dchain.AddABlockToDBEntry(aBlock)
 	exportAChain(achain)
-	
+
 	// Factoid chain
 	fBlock := newFactoidBlock(scchain)
 	//fmt.Printf("buildGenesisBlocks: aBlock=%s\n", spew.Sdump(aBlock))
 	dchain.AddFBlockToDBEntry(fBlock)
-	exportSCChain(scchain)	
+	exportSCChain(scchain)
 
 	// sort the echains by chain id
 	var keys []string
@@ -1295,7 +1274,7 @@
 	// Calculate Merkle Root for FBlock and store it in header
 	if block.Header.BodyMR == nil {
 		block.Header.BodyMR, _ = block.BuildBodyMR()
-    //  Factoid1 block not in the right place...    
+		//  Factoid1 block not in the right place...
 	}
 	block.IsSealed = true
 	chain.AddDBlockToDChain(block)
@@ -1374,8 +1353,8 @@
 	}
 
 	if !b.Header.BodyMR.IsSameAs(bodyMR) {
-        fmt.Printf("\n\nERROR!!!!!! !b.Header.BodyMR.IsSameAs(bodyMR) fails.\n\n") 
-//		return nil, nil, errors.New("Invalid body MR for dir block: " + string(b.Header.BlockHeight))
+		fmt.Printf("\n\nERROR!!!!!! !b.Header.BodyMR.IsSameAs(bodyMR) fails.\n\n")
+		//		return nil, nil, errors.New("Invalid body MR for dir block: " + string(b.Header.BlockHeight))
 	}
 
 	for _, dbEntry := range b.DBEntries {
@@ -1385,16 +1364,16 @@
 			if err != nil {
 				return nil, nil, err
 			}
-        case achain.ChainID.String():
-            err := validateABlockByMR(dbEntry.MerkleRoot)
-            if err != nil {
-                return nil, nil, err
-            }
-        case scchain.ChainID.String():
-            err := validateFBlockByMR(dbEntry.MerkleRoot)
-            if err != nil {
-                return nil, nil, err
-            }
+		case achain.ChainID.String():
+			err := validateABlockByMR(dbEntry.MerkleRoot)
+			if err != nil {
+				return nil, nil, err
+			}
+		case scchain.ChainID.String():
+			err := validateFBlockByMR(dbEntry.MerkleRoot)
+			if err != nil {
+				return nil, nil, err
+			}
 		case wire.FChainID.String():
 			err := validateFBlockByMR(dbEntry.MerkleRoot)
 			if err != nil {
@@ -1437,13 +1416,13 @@
 
 // Validate FBlock by merkle root
 func validateFBlockByMR(mr *common.Hash) error {
-    b, _ := db.FetchFBlockByHash(mr)
-    
-    if b == nil {
-        return errors.New("Simple Coin block not found in db for merkle root: " + mr.String())
-    }
-    
-    return nil
+	b, _ := db.FetchFBlockByHash(mr)
+
+	if b == nil {
+		return errors.New("Simple Coin block not found in db for merkle root: " + mr.String())
+	}
+
+	return nil
 }
 
 func validateEBlockByMR(cid *common.Hash, mr *common.Hash) error {
@@ -1566,46 +1545,14 @@
 }
 
 func exportAChain(chain *common.AdminChain) {
-    if procLog.Level() < factomlog.Info {
-        return
-    }
-    // get all aBlocks from db
-    aBlocks, _ := db.FetchAllABlocks()
-    sort.Sort(util.ByABlockIDAccending(aBlocks))
-    
-    for _, block := range aBlocks {
-        
-        data, err := block.MarshalBinary()
-        if err != nil {
-            panic(err)
-        }
-        
-        strChainID := chain.ChainID.String()
-        if fileNotExists(dataStorePath + strChainID) {
-            err := os.MkdirAll(dataStorePath+strChainID, 0777)
-            if err == nil {
-                log.Println("Created directory " + dataStorePath + strChainID)
-            } else {
-                log.Println(err)
-            }
-        }
-        err = ioutil.WriteFile(fmt.Sprintf(dataStorePath+strChainID+"/store.%09d.block", block.Header.DBHeight), data, 0777)
-        if err != nil {
-            panic(err)
-        }
-    }
-}
-
-
-func exportSCChain(chain *common.SCChain) {
 	if procLog.Level() < factomlog.Info {
 		return
 	}
 	// get all aBlocks from db
-	FBlocks, _ := db.FetchAllFBlocks()
-	sort.Sort(util.ByFBlockIDAccending(FBlocks))
-
-	for _, block := range FBlocks {
+	aBlocks, _ := db.FetchAllABlocks()
+	sort.Sort(util.ByABlockIDAccending(aBlocks))
+
+	for _, block := range aBlocks {
 
 		data, err := block.MarshalBinary()
 		if err != nil {
@@ -1621,6 +1568,37 @@
 				log.Println(err)
 			}
 		}
+		err = ioutil.WriteFile(fmt.Sprintf(dataStorePath+strChainID+"/store.%09d.block", block.Header.DBHeight), data, 0777)
+		if err != nil {
+			panic(err)
+		}
+	}
+}
+
+func exportSCChain(chain *common.SCChain) {
+	if procLog.Level() < factomlog.Info {
+		return
+	}
+	// get all aBlocks from db
+	FBlocks, _ := db.FetchAllFBlocks()
+	sort.Sort(util.ByFBlockIDAccending(FBlocks))
+
+	for _, block := range FBlocks {
+
+		data, err := block.MarshalBinary()
+		if err != nil {
+			panic(err)
+		}
+
+		strChainID := chain.ChainID.String()
+		if fileNotExists(dataStorePath + strChainID) {
+			err := os.MkdirAll(dataStorePath+strChainID, 0777)
+			if err == nil {
+				log.Println("Created directory " + dataStorePath + strChainID)
+			} else {
+				log.Println(err)
+			}
+		}
 		err = ioutil.WriteFile(fmt.Sprintf(dataStorePath+strChainID+"/store.%09d.block", block.GetDBHeight()), data, 0777)
 		if err != nil {
 			panic(err)
@@ -1667,12 +1645,12 @@
 		dchain.NextBlock, _ = common.CreateDBlock(dchain, nil, 10)
 		// Update dir block height cache in db
 		h, _ := common.HexToHash(common.GENESIS_DIR_BLOCK_HASH)
-		db.UpdateBlockHeightCache( 0, h)		
+		db.UpdateBlockHeightCache(0, h)
 	} else {
 		dchain.NextBlockHeight = uint32(len(dchain.Blocks))
 		dchain.NextBlock, _ = common.CreateDBlock(dchain, dchain.Blocks[len(dchain.Blocks)-1], 10)
 		// Update dir block height cache in db
-		db.UpdateBlockHeightCache(dchain.NextBlockHeight -1, dchain.NextBlock.Header.PrevBlockHash)		
+		db.UpdateBlockHeightCache(dchain.NextBlockHeight-1, dchain.NextBlock.Header.PrevBlockHash)
 	}
 
 	exportDChain(dchain)
@@ -1681,7 +1659,6 @@
 	if dchain.NextBlock.IsSealed == true {
 		panic("dchain.Blocks[dchain.NextBlockID].IsSealed for chain:" + dchain.ChainID.String())
 	}
-
 
 }
 
@@ -1762,41 +1739,40 @@
 }
 
 func initSCChain() {
-    
-    //Initialize the Admin Chain ID
-    scchain = new(common.SCChain)
-    scchain.ChainID = new(common.Hash)
-    scchain.ChainID.SetBytes(sc.FACTOID_CHAINID)
-    
-    // get all aBlocks from db
-    FBlocks, _ := db.FetchAllFBlocks()
-    sort.Sort(util.ByFBlockIDAccending(FBlocks))
-        
-    // double check the block ids
-    for i := 0; i < len(FBlocks); i = i + 1 {
-        //if uint32(i) != aBlocks[i].Header.DBHeight {
-        //	panic(errors.New("BlockID does not equal index for chain:" + achain.ChainID.String() + " block:" + fmt.Sprintf("%v", aBlocks[i].Header.DBHeight)))
-        //}
-    }
-    
-    //Create an empty block and append to the chain
-    if len(FBlocks) == 0 || dchain.NextBlockHeight == 0 {
-        scchain.NextBlockHeight = 0
-        
-        // THIS IS IN TWO PLACES HERE! THEY NEED TO MATCH!
-        scchain.NextBlock = block.GetGenesisBlock(1000000,10,200000000000)  
-        data, _ := scchain.NextBlock.MarshalBinary()
-        fmt.Println("\n\n ",common.Sha(data).String(),"\n\n")
-    } else {
-        // Entry Credit Chain should have the same height as the dir chain
-        scchain.NextBlockHeight = dchain.NextBlockHeight
-        scchain.NextBlock = block.NewFBlock(FactoshisPerCredit, dchain.NextBlockHeight)
-    }
-    
-    exportSCChain(scchain)
-    
-}
-
+
+	//Initialize the Admin Chain ID
+	scchain = new(common.SCChain)
+	scchain.ChainID = new(common.Hash)
+	scchain.ChainID.SetBytes(sc.FACTOID_CHAINID)
+
+	// get all aBlocks from db
+	FBlocks, _ := db.FetchAllFBlocks()
+	sort.Sort(util.ByFBlockIDAccending(FBlocks))
+
+	// double check the block ids
+	for i := 0; i < len(FBlocks); i = i + 1 {
+		//if uint32(i) != aBlocks[i].Header.DBHeight {
+		//	panic(errors.New("BlockID does not equal index for chain:" + achain.ChainID.String() + " block:" + fmt.Sprintf("%v", aBlocks[i].Header.DBHeight)))
+		//}
+	}
+
+	//Create an empty block and append to the chain
+	if len(FBlocks) == 0 || dchain.NextBlockHeight == 0 {
+		scchain.NextBlockHeight = 0
+
+		// THIS IS IN TWO PLACES HERE! THEY NEED TO MATCH!
+		scchain.NextBlock = block.GetGenesisBlock(1000000, 10, 200000000000)
+		data, _ := scchain.NextBlock.MarshalBinary()
+		fmt.Println("\n\n ", common.Sha(data).String(), "\n\n")
+	} else {
+		// Entry Credit Chain should have the same height as the dir chain
+		scchain.NextBlockHeight = dchain.NextBlockHeight
+		scchain.NextBlock = block.NewFBlock(FactoshisPerCredit, dchain.NextBlockHeight)
+	}
+
+	exportSCChain(scchain)
+
+}
 
 func initEChains() {
 
