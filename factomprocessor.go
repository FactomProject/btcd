--- conflicted
+++ resolved
@@ -543,12 +543,8 @@
 
 	// for debugging??
 	fmt.Printf("PROCESSOR: MsgCBlock=%s\n", spew.Sdump(msg.ECBlock))
-<<<<<<< HEAD
 	printCreditMap()
 	
-=======
-
->>>>>>> a7756426
 	exportECChain(ecchain)
 
 	return nil
