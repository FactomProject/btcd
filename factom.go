// Copyright 2015 Factom Foundation
// Use of this source code is governed by the MIT
// license that can be found in the LICENSE file.

// Glue code between BTCD code & Factom.

package btcd

import (
	"errors"
	"fmt"
	"os"

	"github.com/FactomProject/btcd/chaincfg"
	"github.com/FactomProject/btcutil"

	"github.com/FactomProject/FactomCode/util"
	"github.com/FactomProject/btcd/wire"
	//"github.com/davecgh/go-spew/spew"
)

var _ = fmt.Printf

var (
	local_Server *server
	// to be renamed??
	inMsgQueue  chan wire.FtmInternalMsg //incoming message queue for factom application messages
	outMsgQueue chan wire.FtmInternalMsg //outgoing message queue for factom application messages

	inCtlMsgQueue  chan wire.FtmInternalMsg //incoming message queue for factom control messages
	outCtlMsgQueue chan wire.FtmInternalMsg //outgoing message queue for factom control messages
)

// trying out some flags to optionally disable old BTC functionality ... WIP
var FactomOverride struct {
	//	TxIgnoreMissingParents bool
	temp1                     bool
	TxOrphansInsteadOfMempool bool // allow orphans for block creation
	BlockDisableChecks        bool
}

// start up Factom queue(s) managers/processors
// this is to be called within the btcd's main code
func factomForkInit(s *server) {

	// tweak some config options
	cfg.DisableCheckpoints = true

	local_Server = s // local copy of our server pointer

	// Write outgoing factom messages into P2P network
	go func() {
		for msg := range outMsgQueue {
			switch msg.(type) {
			case *wire.MsgInt_DirBlock:
				dirBlock, _ := msg.(*wire.MsgInt_DirBlock)
				iv := wire.NewInvVect(wire.InvTypeFactomDirBlock, dirBlock.ShaHash)
				s.RelayInventory(iv, nil)

			case wire.Message:
				wireMsg, _ := msg.(wire.Message)
				s.BroadcastMessage(wireMsg)
			}
			/*      peerInfoResults := server.PeerInfo()
			        for peerInfo := range peerInfoResults{
			          fmt.Printf("PeerInfo:%+v", peerInfo)

			        }*/
		}
	}()

	go func() {
		for msg := range outCtlMsgQueue {

			msgEom, _ := msg.(*wire.MsgInt_EOM)

			//			switch msgEom.Command() {
			switch msg.Command() {

			case wire.CmdInt_EOM:
		
				switch msgEom.EOM_Type {

				case wire.END_MINUTE_10:
<<<<<<< HEAD
					// block building, return the hash of the new one via doneFB (via hook)
					generateFactoidBlock(msgEom.NextDBlockHeight)
			
=======
					panic(errors.New("unhandled END_MINUTE_10"))

					/*
						// block building, return the hash of the new one via doneFB (via hook)
						generateFactoidBlock(msgEom.NextDBlockHeight)
						fmt.Println("***********************")
						fmt.Println("***********************")
					*/

>>>>>>> 7527c812
				default:
					util.Trace("unhandled EOM type")
					panic(errors.New("unhandled EOM type"))
				}

			default:
				util.Trace("default")
				panic(errors.New("unhandled CmdInt_EOM"))
			}

			/*
				switch msg.EOM_Type {

				case wire.END_MINUTE_10:
					util.Trace("EOM10")
				default:
					util.Trace("default")
				}
			*/

			/*
				switch msg.Command() {
				case factomwire.CmdTx:
					InMsgQueue <- msg //    for testing
					server.blockManager.QueueTx(msg.(*factomwire.MsgTx), nil)
				case factomwire.CmdConfirmation:
					server.blockManager.QueueConf(msg.(*factomwire.MsgConfirmation), nil)

				default:
					inMsgQueue <- msg
					outMsgQueue <- msg
				}
			*/
		}
	}()
}

func Start_btcd() {
	
	// Use all processor cores.
	//runtime.GOMAXPROCS(runtime.NumCPU())

	FactomSetupOverrides()

	// Up some limits.
	//if err := limits.SetLimits(); err != nil {
	//	os.Exit(1)
	//}

	// Call serviceMain on Windows to handle running as a service.  When
	// the return isService flag is true, exit now since we ran as a
	// service.  Otherwise, just fall through to normal operation.
	/*if runtime.GOOS == "windows" {
		isService, err := winServiceMain()
		if err != nil {
			fmt.Println(err)
			os.Exit(1)
		}
		if isService {
			os.Exit(0)
		}
	}
	*/

	// Work around defer not working after os.Exit()
	if err := btcdMain(nil); err != nil {
		os.Exit(1)
	}
}

// Handle factom app imcoming msg
func (p *peer) handleCommitChainMsg(msg *wire.MsgCommitChain) {

	// Add the msg to inbound msg queue
	inMsgQueue <- msg
}

// Handle factom app imcoming msg
func (p *peer) handleRevealChainMsg(msg *wire.MsgRevealChain) {

	// Add the msg to inbound msg queue
	inMsgQueue <- msg
}

// Handle factom app imcoming msg
func (p *peer) handleCommitEntryMsg(msg *wire.MsgCommitEntry) {

	// Add the msg to inbound msg queue
	inMsgQueue <- msg
}

// Handle factom app imcoming msg
func (p *peer) handleRevealEntryMsg(msg *wire.MsgRevealEntry) {

	// Add the msg to inbound msg queue
	inMsgQueue <- msg
}

// returns true if the message should be relayed, false otherwise
func (p *peer) shallRelay(msg interface{}) bool {

	hash, _ := wire.NewShaHashFromStruct(msg)

	iv := wire.NewInvVect(wire.InvTypeFactomRaw, hash)

	if !p.isKnownInventory(iv) {
		p.AddKnownInventory(iv)

		return true
	}

	return false
}

// Call FactomRelay to relay/broadcast a Factom message (to your peers).
// The intent is to call this function after certain 'processor' checks been done.
func (p *peer) FactomRelay(msg wire.Message) {

    // broadcast/relay only if hadn't been done for this peer
	if p.shallRelay(msg) {
		//		p.server.BroadcastMessage(msg, p)
		local_Server.BroadcastMessage(msg)
	}
}

/*
// func (pl *ProcessList) AddFtmTxToProcessList(msg wire.Message, msgHash *wire.ShaHash) error {
func fakehook1(msg wire.Message, msgHash *wire.ShaHash) error {
	return nil
}

func factom_PL_hook(tx *btcutil.Tx, label string) error {
	util.Trace("label= " + label)

	_ = fakehook1(tx.MsgTx(), tx.Sha())

	return nil
}
*/

// for Jack
func global_DeleteMemPoolEntry(hash *wire.ShaHash) {
	// TODO: ensure mutex-protection
}

// check a few btcd-related flags for sanity in our fork
func (b *blockManager) factomChecks() {
	
	if b.headersFirstMode {
		panic(errors.New("headersFirstMode must be disabled and it is NOT !!!"))
	}

	if cfg.AddrIndex {
		panic(errors.New("AddrIndex must be disabled and it is NOT !!!"))
	}

	// DisableCheckpoints should always be set
	if !cfg.DisableCheckpoints {
		panic(errors.New("checkpoints must be disabled and they are NOT !!!"))
	}

	if cfg.RegressionTest || cfg.SimNet || cfg.Generate {
		panic(100)
	}

	if cfg.TestNet3 {
		panic(errors.New("TestNet mode is NOT SUPPORTED (remove the option from the command line or from the .conf file)!"))
	}

}

func FactomSetupOverrides() {
	//	factomd.FactomOverride.TxIgnoreMissingParents = true

	//	FactomOverride.TxOrphansInsteadOfMempool = true
	FactomOverride.TxOrphansInsteadOfMempool = false

	FactomOverride.BlockDisableChecks = true
}

/*
// feed all incoming Txs to the inner Factom code (for Jack)
// TODO: do this after proper mempool/orphanpool/validity triangulation & checks
func factomIngressTx_hook(tx *wire.MsgTx) error {

	ecmap := make(map[wire.ShaHash]uint64)

	txid, _ := tx.TxSha()
	hash, _ := wire.NewShaHash(wire.Sha256(txid.Bytes()))

	ecmap[*hash] = 1

	// Use wallet's public key to add EC??
	sig := wallet.SignData(nil)
	hash2 := new(wire.ShaHash)
	hash2.SetBytes((*sig.Pub.Key)[:])

	ecmap[*hash2] = 100

	txHash, _ := tx.TxSha()
	fo := &wire.MsgInt_FactoidObj{tx, &txHash, ecmap}

	inMsgQueue <- fo

	return nil
}

func factomIngressBlock_hook(hash *wire.ShaHash) error {

	fbo := &wire.MsgInt_FactoidBlock{
		ShaHash: *hash}

	doneFBlockQueue <- fbo

	return nil
}
*/

func ExtractPkScriptAddrs(pkScript []byte, chainParams *chaincfg.Params) ([]btcutil.Address, int, error) {
<<<<<<< HEAD
=======
	oldWay := false

	util.Trace("bytes= " + spew.Sdump(pkScript))
>>>>>>> 7527c812

	var addrs []btcutil.Address
	var requiredSigs int

	if oldWay {
		// A pay-to-pubkey script is of the form:
		//  <pubkey> OP_CHECKSIG
		// Therefore the pubkey is the first item on the stack.
		// Skip the pubkey if it's invalid for some reason.
		requiredSigs = 1
		addr, err := btcutil.NewAddressPubKey(pkScript, chainParams)
		if err == nil {
			addrs = append(addrs, addr)
		}

	} else {

		// A pay-to-pubkey-hash script is of the form:
		//  OP_DUP OP_HASH160 <hash> OP_EQUALVERIFY OP_CHECKSIG
		// Therefore the pubkey hash is the 3rd item on the stack.
		// Skip the pubkey hash if it's invalid for some reason.
		requiredSigs = 1
		//	addr, err := btcutil.NewAddressPubKeyHash(pops[2].data,
		addr, err := btcutil.NewAddressPubKeyHash(pkScript, chainParams)
		if err == nil {
			addrs = append(addrs, addr)
		}
	}

	util.Trace("addrs= " + spew.Sdump(addrs))

	return addrs, requiredSigs, nil
}

// PayToAddrScript creates a new script to pay a transaction output to a the
// specified address.
func PayToAddrScript(addr btcutil.Address) ([]byte, error) {
<<<<<<< HEAD
	/*
		switch addr := addr.(type) {
		case *btcutil.AddressPubKey:
			if addr != nil {
				return payToPubKeyScript(addr.ScriptAddress()), nil
			}
		}
	*/
=======
	scrAddr := addr.ScriptAddress()

	util.Trace("scrAddr= " + spew.Sdump(scrAddr))

	return scrAddr, nil
>>>>>>> 7527c812

	//	panic(errors.New("PayToAddrScript -- NOT IMPLEMENTED !!!"))

	//	return payToPubKeyHashScript(addr.ScriptAddress())
}<|MERGE_RESOLUTION|>--- conflicted
+++ resolved
@@ -15,8 +15,9 @@
 	"github.com/FactomProject/btcutil"
 
 	"github.com/FactomProject/FactomCode/util"
+	"github.com/FactomProject/FactomCode/wallet"
 	"github.com/FactomProject/btcd/wire"
-	//"github.com/davecgh/go-spew/spew"
+	"github.com/davecgh/go-spew/spew"
 )
 
 var _ = fmt.Printf
@@ -42,7 +43,7 @@
 // start up Factom queue(s) managers/processors
 // this is to be called within the btcd's main code
 func factomForkInit(s *server) {
-
+	util.Trace()
 	// tweak some config options
 	cfg.DisableCheckpoints = true
 
@@ -54,6 +55,7 @@
 			switch msg.(type) {
 			case *wire.MsgInt_DirBlock:
 				dirBlock, _ := msg.(*wire.MsgInt_DirBlock)
+				util.Trace("Dir Block GENERATED. dirBlock= ", spew.Sdump(dirBlock))
 				iv := wire.NewInvVect(wire.InvTypeFactomDirBlock, dirBlock.ShaHash)
 				s.RelayInventory(iv, nil)
 
@@ -72,21 +74,19 @@
 	go func() {
 		for msg := range outCtlMsgQueue {
 
+			fmt.Printf("in range outCtlMsgQueue, msg:%+v\n", msg)
+
 			msgEom, _ := msg.(*wire.MsgInt_EOM)
 
 			//			switch msgEom.Command() {
 			switch msg.Command() {
 
 			case wire.CmdInt_EOM:
-		
+				util.Trace(fmt.Sprintf("next DB height= %d, type= %d\n", msgEom.NextDBlockHeight, msgEom.EOM_Type))
+
 				switch msgEom.EOM_Type {
 
 				case wire.END_MINUTE_10:
-<<<<<<< HEAD
-					// block building, return the hash of the new one via doneFB (via hook)
-					generateFactoidBlock(msgEom.NextDBlockHeight)
-			
-=======
 					panic(errors.New("unhandled END_MINUTE_10"))
 
 					/*
@@ -96,7 +96,6 @@
 						fmt.Println("***********************")
 					*/
 
->>>>>>> 7527c812
 				default:
 					util.Trace("unhandled EOM type")
 					panic(errors.New("unhandled EOM type"))
@@ -135,7 +134,8 @@
 }
 
 func Start_btcd() {
-	
+	util.Trace("FORMER REAL btcd main() function !")
+
 	// Use all processor cores.
 	//runtime.GOMAXPROCS(runtime.NumCPU())
 
@@ -169,6 +169,7 @@
 
 // Handle factom app imcoming msg
 func (p *peer) handleCommitChainMsg(msg *wire.MsgCommitChain) {
+	util.Trace()
 
 	// Add the msg to inbound msg queue
 	inMsgQueue <- msg
@@ -176,6 +177,7 @@
 
 // Handle factom app imcoming msg
 func (p *peer) handleRevealChainMsg(msg *wire.MsgRevealChain) {
+	util.Trace()
 
 	// Add the msg to inbound msg queue
 	inMsgQueue <- msg
@@ -183,6 +185,7 @@
 
 // Handle factom app imcoming msg
 func (p *peer) handleCommitEntryMsg(msg *wire.MsgCommitEntry) {
+	util.Trace()
 
 	// Add the msg to inbound msg queue
 	inMsgQueue <- msg
@@ -190,6 +193,7 @@
 
 // Handle factom app imcoming msg
 func (p *peer) handleRevealEntryMsg(msg *wire.MsgRevealEntry) {
+	util.Trace()
 
 	// Add the msg to inbound msg queue
 	inMsgQueue <- msg
@@ -197,16 +201,24 @@
 
 // returns true if the message should be relayed, false otherwise
 func (p *peer) shallRelay(msg interface{}) bool {
+	util.Trace()
+
+	fmt.Println("shallRelay msg= ", msg)
 
 	hash, _ := wire.NewShaHashFromStruct(msg)
+	fmt.Println("shallRelay hash= ", hash)
 
 	iv := wire.NewInvVect(wire.InvTypeFactomRaw, hash)
+
+	fmt.Println("shallRelay iv= ", iv)
 
 	if !p.isKnownInventory(iv) {
 		p.AddKnownInventory(iv)
 
 		return true
 	}
+
+	fmt.Println("******************* SHALL NOT RELAY !!!!!!!!!!! ******************")
 
 	return false
 }
@@ -214,8 +226,11 @@
 // Call FactomRelay to relay/broadcast a Factom message (to your peers).
 // The intent is to call this function after certain 'processor' checks been done.
 func (p *peer) FactomRelay(msg wire.Message) {
-
-    // broadcast/relay only if hadn't been done for this peer
+	util.Trace()
+
+	fmt.Println("FactomRelay msg= ", msg)
+
+	// broadcast/relay only if hadn't been done for this peer
 	if p.shallRelay(msg) {
 		//		p.server.BroadcastMessage(msg, p)
 		local_Server.BroadcastMessage(msg)
@@ -244,7 +259,8 @@
 
 // check a few btcd-related flags for sanity in our fork
 func (b *blockManager) factomChecks() {
-	
+	util.Trace()
+
 	if b.headersFirstMode {
 		panic(errors.New("headersFirstMode must be disabled and it is NOT !!!"))
 	}
@@ -266,6 +282,7 @@
 		panic(errors.New("TestNet mode is NOT SUPPORTED (remove the option from the command line or from the .conf file)!"))
 	}
 
+	util.Trace()
 }
 
 func FactomSetupOverrides() {
@@ -281,6 +298,7 @@
 // feed all incoming Txs to the inner Factom code (for Jack)
 // TODO: do this after proper mempool/orphanpool/validity triangulation & checks
 func factomIngressTx_hook(tx *wire.MsgTx) error {
+	util.Trace()
 
 	ecmap := make(map[wire.ShaHash]uint64)
 
@@ -299,12 +317,15 @@
 	txHash, _ := tx.TxSha()
 	fo := &wire.MsgInt_FactoidObj{tx, &txHash, ecmap}
 
+	fmt.Println("ecmap len =", len(ecmap))
+
 	inMsgQueue <- fo
 
 	return nil
 }
 
 func factomIngressBlock_hook(hash *wire.ShaHash) error {
+	util.Trace(fmt.Sprintf("hash: %s", hash))
 
 	fbo := &wire.MsgInt_FactoidBlock{
 		ShaHash: *hash}
@@ -316,12 +337,9 @@
 */
 
 func ExtractPkScriptAddrs(pkScript []byte, chainParams *chaincfg.Params) ([]btcutil.Address, int, error) {
-<<<<<<< HEAD
-=======
 	oldWay := false
 
 	util.Trace("bytes= " + spew.Sdump(pkScript))
->>>>>>> 7527c812
 
 	var addrs []btcutil.Address
 	var requiredSigs int
@@ -359,22 +377,11 @@
 // PayToAddrScript creates a new script to pay a transaction output to a the
 // specified address.
 func PayToAddrScript(addr btcutil.Address) ([]byte, error) {
-<<<<<<< HEAD
-	/*
-		switch addr := addr.(type) {
-		case *btcutil.AddressPubKey:
-			if addr != nil {
-				return payToPubKeyScript(addr.ScriptAddress()), nil
-			}
-		}
-	*/
-=======
 	scrAddr := addr.ScriptAddress()
 
 	util.Trace("scrAddr= " + spew.Sdump(scrAddr))
 
 	return scrAddr, nil
->>>>>>> 7527c812
 
 	//	panic(errors.New("PayToAddrScript -- NOT IMPLEMENTED !!!"))
 
