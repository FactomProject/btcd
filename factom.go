// Copyright 2015 Factom Foundation
// Use of this source code is governed by the MIT
// license that can be found in the LICENSE file.

// Glue code between BTCD code & Factom.

package btcd

import (
	"errors"
	"fmt"
	"os"

	"github.com/FactomProject/btcd/chaincfg"
	"github.com/FactomProject/btcutil"

	"github.com/FactomProject/FactomCode/util"
	//	"github.com/FactomProject/FactomCode/wallet"
	"github.com/FactomProject/btcd/wire"
	"github.com/davecgh/go-spew/spew"
)

var (
	local_Server *server
	// to be renamed??
	inMsgQueue  chan wire.FtmInternalMsg //incoming message queue for factom application messages
	outMsgQueue chan wire.FtmInternalMsg //outgoing message queue for factom application messages

	inCtlMsgQueue  chan wire.FtmInternalMsg //incoming message queue for factom control messages
	outCtlMsgQueue chan wire.FtmInternalMsg //outgoing message queue for factom control messages
//	doneFBlockQueue = make(chan wire.FtmInternalMsg) //incoming message queue for factoid component to send MR
)

// trying out some flags to optionally disable old BTC functionality ... WIP
var FactomOverride struct {
	//	TxIgnoreMissingParents bool
	temp1                     bool
	TxOrphansInsteadOfMempool bool // allow orphans for block creation
	BlockDisableChecks        bool
}

// start up Factom queue(s) managers/processors
// this is to be called within the btcd's main code
func factomForkInit(s *server) {
	util.Trace()
	// tweak some config options
	cfg.DisableCheckpoints = true

	local_Server = s // local copy of our server pointer

	// Write outgoing factom messages into P2P network
	go func() {
		for msg := range outMsgQueue {
			switch msg.(type) {
			case *wire.MsgInt_DirBlock:
				dirBlock, _ := msg.(*wire.MsgInt_DirBlock)
				util.Trace("Dir Block GENERATED. dirBlock= ", spew.Sdump(dirBlock))
				iv := wire.NewInvVect(wire.InvTypeFactomDirBlock, dirBlock.ShaHash)
				s.RelayInventory(iv, nil)

			case wire.Message:
				wireMsg, _ := msg.(wire.Message)
				s.BroadcastMessage(wireMsg)
			}
			/*      peerInfoResults := server.PeerInfo()
			        for peerInfo := range peerInfoResults{
			          fmt.Printf("PeerInfo:%+v", peerInfo)

			        }*/
		}
	}()

	go func() {
		for msg := range outCtlMsgQueue {

			fmt.Printf("in range outCtlMsgQueue, msg:%+v\n", msg)

			msgEom, _ := msg.(*wire.MsgInt_EOM)

			//			switch msgEom.Command() {
			switch msg.Command() {

			case wire.CmdInt_EOM:
				util.Trace(fmt.Sprintf("next DB height= %d, type= %d\n", msgEom.NextDBlockHeight, msgEom.EOM_Type))

				switch msgEom.EOM_Type {

				case wire.END_MINUTE_10:
					panic(1301)

					// block building, return the hash of the new one via doneFB (via hook)
					generateFactoidBlock(msgEom.NextDBlockHeight)
					fmt.Println("***********************")
					fmt.Println("***********************")

				default:
					util.Trace("unhandled EOM type")
					panic(errors.New("unhandled EOM type"))
				}

			default:
				util.Trace("default")
				panic(errors.New("unhandled CmdInt_EOM"))
			}

			/*
				switch msg.EOM_Type {

				case wire.END_MINUTE_10:
					util.Trace("EOM10")
				default:
					util.Trace("default")
				}
			*/

			/*
				switch msg.Command() {
				case factomwire.CmdTx:
					InMsgQueue <- msg //    for testing
					server.blockManager.QueueTx(msg.(*factomwire.MsgTx), nil)
				case factomwire.CmdConfirmation:
					server.blockManager.QueueConf(msg.(*factomwire.MsgConfirmation), nil)

				default:
					inMsgQueue <- msg
					outMsgQueue <- msg
				}
			*/
		}
	}()
}

func Start_btcd() {
	util.Trace("FORMER REAL btcd main() function !")

	// Use all processor cores.
	//runtime.GOMAXPROCS(runtime.NumCPU())

<<<<<<< HEAD
	//For testing only: ??------------------
	coinbaseOutpoint := wire.NewOutPoint(&wire.ShaHash{}, math.MaxUint32)
	coinbaseTx := wire.NewMsgTx()
	coinbaseTx.Version = 2
	coinbaseTx.AddTxIn(wire.NewTxIn(coinbaseOutpoint, nil))

	//	factomIngressTx_hook(coinbaseTx)

	// ----------------------------------
=======
>>>>>>> 41d1f3c5

	FactomSetupOverrides()

	// Up some limits.
	//if err := limits.SetLimits(); err != nil {
	//	os.Exit(1)
	//}

	// Call serviceMain on Windows to handle running as a service.  When
	// the return isService flag is true, exit now since we ran as a
	// service.  Otherwise, just fall through to normal operation.
	/*if runtime.GOOS == "windows" {
		isService, err := winServiceMain()
		if err != nil {
			fmt.Println(err)
			os.Exit(1)
		}
		if isService {
			os.Exit(0)
		}
	}
	*/

	// Work around defer not working after os.Exit()
	if err := btcdMain(nil); err != nil {
		os.Exit(1)
	}
}

// Handle factom app imcoming msg
func (p *peer) handleCommitChainMsg(msg *wire.MsgCommitChain) {
	util.Trace()

	// Add the msg to inbound msg queue
	inMsgQueue <- msg
}

// Handle factom app imcoming msg
func (p *peer) handleRevealChainMsg(msg *wire.MsgRevealChain) {
	util.Trace()

	// Add the msg to inbound msg queue
	inMsgQueue <- msg
}

// Handle factom app imcoming msg
func (p *peer) handleCommitEntryMsg(msg *wire.MsgCommitEntry) {
	util.Trace()

	// Add the msg to inbound msg queue
	inMsgQueue <- msg
}

// Handle factom app imcoming msg
func (p *peer) handleRevealEntryMsg(msg *wire.MsgRevealEntry) {
	util.Trace()

	// Add the msg to inbound msg queue
	inMsgQueue <- msg
}

// returns true if the message should be relayed, false otherwise
func (p *peer) shallRelay(msg interface{}) bool {
	util.Trace()

	fmt.Println("shallRelay msg= ", msg)

	hash, _ := wire.NewShaHashFromStruct(msg)
	fmt.Println("shallRelay hash= ", hash)

	iv := wire.NewInvVect(wire.InvTypeFactomRaw, hash)

	fmt.Println("shallRelay iv= ", iv)

	if !p.isKnownInventory(iv) {
		p.AddKnownInventory(iv)

		return true
	}

	fmt.Println("******************* SHALL NOT RELAY !!!!!!!!!!! ******************")

	return false
}

// Call FactomRelay to relay/broadcast a Factom message (to your peers).
// The intent is to call this function after certain 'processor' checks been done.
func (p *peer) FactomRelay(msg wire.Message) {
	util.Trace()

	fmt.Println("FactomRelay msg= ", msg)

	// broadcast/relay only if hadn't been done for this peer
	if p.shallRelay(msg) {
		//		p.server.BroadcastMessage(msg, p)
		local_Server.BroadcastMessage(msg)
	}
}

/*
// func (pl *ProcessList) AddFtmTxToProcessList(msg wire.Message, msgHash *wire.ShaHash) error {
func fakehook1(msg wire.Message, msgHash *wire.ShaHash) error {
	return nil
}

func factom_PL_hook(tx *btcutil.Tx, label string) error {
	util.Trace("label= " + label)

	_ = fakehook1(tx.MsgTx(), tx.Sha())

	return nil
}
*/

// for Jack
func global_DeleteMemPoolEntry(hash *wire.ShaHash) {
	// TODO: ensure mutex-protection
}

// check a few btcd-related flags for sanity in our fork
func (b *blockManager) factomChecks() {
	util.Trace()

	if b.headersFirstMode {
		panic(errors.New("headersFirstMode must be disabled and it is NOT !!!"))
	}

	if cfg.AddrIndex {
		panic(errors.New("AddrIndex must be disabled and it is NOT !!!"))
	}

	// DisableCheckpoints should always be set
	if !cfg.DisableCheckpoints {
		panic(errors.New("checkpoints must be disabled and they are NOT !!!"))
	}

	if cfg.RegressionTest || cfg.SimNet || cfg.Generate {
		panic(100)
	}

	if cfg.TestNet3 {
		panic(errors.New("TestNet mode is NOT SUPPORTED (remove the option from the command line or from the .conf file)!"))
	}

	util.Trace()
}

func FactomSetupOverrides() {
	//	factomd.FactomOverride.TxIgnoreMissingParents = true

	//	FactomOverride.TxOrphansInsteadOfMempool = true
	FactomOverride.TxOrphansInsteadOfMempool = false

	FactomOverride.BlockDisableChecks = true
}

/*
// feed all incoming Txs to the inner Factom code (for Jack)
// TODO: do this after proper mempool/orphanpool/validity triangulation & checks
func factomIngressTx_hook(tx *wire.MsgTx) error {
	util.Trace()

	ecmap := make(map[wire.ShaHash]uint64)

	txid, _ := tx.TxSha()
	hash, _ := wire.NewShaHash(wire.Sha256(txid.Bytes()))

	ecmap[*hash] = 1

	// Use wallet's public key to add EC??
	sig := wallet.SignData(nil)
	hash2 := new(wire.ShaHash)
	hash2.SetBytes((*sig.Pub.Key)[:])

	ecmap[*hash2] = 100

	txHash, _ := tx.TxSha()
	fo := &wire.MsgInt_FactoidObj{tx, &txHash, ecmap}

	fmt.Println("ecmap len =", len(ecmap))

	inMsgQueue <- fo

	return nil
}

func factomIngressBlock_hook(hash *wire.ShaHash) error {
	util.Trace(fmt.Sprintf("hash: %s", hash))

	fbo := &wire.MsgInt_FactoidBlock{
		ShaHash: *hash}

	doneFBlockQueue <- fbo

	return nil
}
*/

func ExtractPkScriptAddrs(pkScript []byte, chainParams *chaincfg.Params) ([]btcutil.Address, int, error) {
	oldWay := false

	util.Trace("bytes= " + spew.Sdump(pkScript))

	var addrs []btcutil.Address
	var requiredSigs int

	if oldWay {
		// A pay-to-pubkey script is of the form:
		//  <pubkey> OP_CHECKSIG
		// Therefore the pubkey is the first item on the stack.
		// Skip the pubkey if it's invalid for some reason.
		requiredSigs = 1
		addr, err := btcutil.NewAddressPubKey(pkScript, chainParams)
		if err == nil {
			addrs = append(addrs, addr)
		}

	} else {

		// A pay-to-pubkey-hash script is of the form:
		//  OP_DUP OP_HASH160 <hash> OP_EQUALVERIFY OP_CHECKSIG
		// Therefore the pubkey hash is the 3rd item on the stack.
		// Skip the pubkey hash if it's invalid for some reason.
		requiredSigs = 1
		//	addr, err := btcutil.NewAddressPubKeyHash(pops[2].data,
		addr, err := btcutil.NewAddressPubKeyHash(pkScript, chainParams)
		if err == nil {
			addrs = append(addrs, addr)
		}
	}

	util.Trace("addrs= " + spew.Sdump(addrs))

	return addrs, requiredSigs, nil
}

// PayToAddrScript creates a new script to pay a transaction output to a the
// specified address.
func PayToAddrScript(addr btcutil.Address) ([]byte, error) {
	scrAddr := addr.ScriptAddress()

	util.Trace("scrAddr= " + spew.Sdump(scrAddr))

	return scrAddr, nil

	//	panic(errors.New("PayToAddrScript -- NOT IMPLEMENTED !!!"))

	//	return payToPubKeyHashScript(addr.ScriptAddress())
}<|MERGE_RESOLUTION|>--- conflicted
+++ resolved
@@ -136,18 +136,6 @@
 	// Use all processor cores.
 	//runtime.GOMAXPROCS(runtime.NumCPU())
 
-<<<<<<< HEAD
-	//For testing only: ??------------------
-	coinbaseOutpoint := wire.NewOutPoint(&wire.ShaHash{}, math.MaxUint32)
-	coinbaseTx := wire.NewMsgTx()
-	coinbaseTx.Version = 2
-	coinbaseTx.AddTxIn(wire.NewTxIn(coinbaseOutpoint, nil))
-
-	//	factomIngressTx_hook(coinbaseTx)
-
-	// ----------------------------------
-=======
->>>>>>> 41d1f3c5
 
 	FactomSetupOverrides()
 
