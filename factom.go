--- conflicted
+++ resolved
@@ -16,10 +16,6 @@
 
 	"github.com/FactomProject/FactomCode/database"
 	"github.com/FactomProject/btcd/wire"
-<<<<<<< HEAD
-=======
-	//	"github.com/davecgh/go-spew/spew"
->>>>>>> eb8f0047
 )
 
 var _ = fmt.Printf
@@ -38,10 +34,6 @@
 // start up Factom queue(s) managers/processors
 // this is to be called within the btcd's main code
 func factomForkInit(s *server) {
-<<<<<<< HEAD
-=======
-	//	util.Trace()
->>>>>>> eb8f0047
 	// tweak some config options
 	cfg.DisableCheckpoints = true
 
@@ -53,18 +45,10 @@
 			switch msg.(type) {
 			case *wire.MsgInt_DirBlock:
 				dirBlock, _ := msg.(*wire.MsgInt_DirBlock)
-<<<<<<< HEAD
-=======
-				//				util.Trace("Dir Block Received (from wire.MsgInt_DirBlock). dirBlock= ", spew.Sdump(dirBlock))
->>>>>>> eb8f0047
 				iv := wire.NewInvVect(wire.InvTypeFactomDirBlock, dirBlock.ShaHash)
 				s.RelayInventory(iv, nil)
 
 			case wire.Message:
-<<<<<<< HEAD
-=======
-				//				util.Trace()
->>>>>>> eb8f0047
 				wireMsg, _ := msg.(wire.Message)
 				s.BroadcastMessage(wireMsg)
 
@@ -90,10 +74,6 @@
 			switch msg.Command() {
 
 			case wire.CmdInt_EOM:
-<<<<<<< HEAD
-=======
-				//				util.Trace(fmt.Sprintf("next DB height= %d, type= %d\n", msgEom.NextDBlockHeight, msgEom.EOM_Type))
->>>>>>> eb8f0047
 
 				switch msgEom.EOM_Type {
 
@@ -200,74 +180,37 @@
 
 // Handle factom app imcoming msg
 func (p *peer) handleCommitChainMsg(msg *wire.MsgCommitChain) {
-<<<<<<< HEAD
-=======
-	//	util.Trace()
-
->>>>>>> eb8f0047
 	// Add the msg to inbound msg queue
 	inMsgQueue <- msg
 }
 
 // Handle factom app imcoming msg
 func (p *peer) handleRevealChainMsg(msg *wire.MsgRevealChain) {
-<<<<<<< HEAD
-=======
-	//	util.Trace()
-
->>>>>>> eb8f0047
 	// Add the msg to inbound msg queue
 	inMsgQueue <- msg
 }
 
 // Handle factom app imcoming msg
 func (p *peer) handleCommitEntryMsg(msg *wire.MsgCommitEntry) {
-<<<<<<< HEAD
-	
-=======
-	//	util.Trace()
-
->>>>>>> eb8f0047
 	// Add the msg to inbound msg queue
 	inMsgQueue <- msg
 }
 
 // Handle factom app imcoming msg
 func (p *peer) handleRevealEntryMsg(msg *wire.MsgRevealEntry) {
-<<<<<<< HEAD
-	
-=======
-	//	util.Trace()
-
->>>>>>> eb8f0047
 	// Add the msg to inbound msg queue
 	inMsgQueue <- msg
 }
 
 // Handle factom app imcoming msg
 func (p *peer) handleAcknoledgementMsg(msg *wire.MsgAcknowledgement) {
-<<<<<<< HEAD
-	
-=======
-	//	util.Trace()
-
->>>>>>> eb8f0047
 	// Add the msg to inbound msg queue
 	inMsgQueue <- msg
 }
 
 // returns true if the message should be relayed, false otherwise
 func (p *peer) shallRelay(msg interface{}) bool {
-<<<<<<< HEAD
-	
-=======
-	//	util.Trace()
-
-	fmt.Println("shallRelay msg= ", msg)
-
->>>>>>> eb8f0047
 	hash, _ := wire.NewShaHashFromStruct(msg)
-	
 	iv := wire.NewInvVect(wire.InvTypeFactomRaw, hash)
 
 	if !p.isKnownInventory(iv) {
@@ -275,6 +218,8 @@
 
 		return true
 	}
+
+	fmt.Println("******************* SHALL NOT RELAY !!!!!!!!!!! ******************")
 
 	return false
 }
@@ -282,12 +227,6 @@
 // Call FactomRelay to relay/broadcast a Factom message (to your peers).
 // The intent is to call this function after certain 'processor' checks been done.
 func (p *peer) FactomRelay(msg wire.Message) {
-<<<<<<< HEAD
-=======
-	//	util.Trace()
-
-	fmt.Println("FactomRelay msg= ", msg)
->>>>>>> eb8f0047
 
 	// broadcast/relay only if hadn't been done for this peer
 	if p.shallRelay(msg) {
