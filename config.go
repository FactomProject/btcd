--- conflicted
+++ resolved
@@ -33,12 +33,7 @@
 	defaultLogFilename = "factom-d.log"
 	//	defaultMaxPeers          = 125
 	// defaultMaxPeers          = 10
-<<<<<<< HEAD
-	//defaultMaxPeers = 20
-	defaultMaxPeers = 250
-=======
 	defaultMaxPeers = 125
->>>>>>> c576ac07
 	//	defaultBanDuration       = time.Hour * 24
 	defaultBanDuration       = time.Minute // used in Factom to ban old clients, for a minute...
 	defaultMaxRPCClients     = 10
