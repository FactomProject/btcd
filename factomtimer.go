--- conflicted
+++ resolved
@@ -5,12 +5,7 @@
 package btcd
 
 import (
-<<<<<<< HEAD
     "fmt"
-=======
-	//	"fmt"
-	"github.com/FactomProject/FactomCode/util"
->>>>>>> 7527c812
 	"github.com/FactomProject/btcd/wire"
 	"time"
 )
@@ -79,7 +74,7 @@
 		util.Trace("eomMsg 222 to inCtlMsgQueue")
 		//send the end-of-minute message to processor
 		bt.inCtlMsgQueue <- eomMsg
-		fmt.Println("Minute!");
+
 		minutesPassed++
 	}
 
